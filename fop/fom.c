/* -*- C -*- */
/*
 * Copyright (c) 2013-2020 Seagate Technology LLC and/or its Affiliates
 *
 * Licensed under the Apache License, Version 2.0 (the "License");
 * you may not use this file except in compliance with the License.
 * You may obtain a copy of the License at
 *
 *     http://www.apache.org/licenses/LICENSE-2.0
 *
 * Unless required by applicable law or agreed to in writing, software
 * distributed under the License is distributed on an "AS IS" BASIS,
 * WITHOUT WARRANTIES OR CONDITIONS OF ANY KIND, either express or implied.
 * See the License for the specific language governing permissions and
 * limitations under the License.
 *
 * For any questions about this software or licensing,
 * please email opensource@seagate.com or cortx-questions@seagate.com.
 *
 */


#define M0_TRACE_SUBSYSTEM M0_TRACE_SUBSYS_FOP
#include "lib/trace.h"

#include "lib/misc.h"
#include "lib/errno.h"
#include "lib/assert.h"
#include "lib/memory.h"
#include "lib/locality.h"
#include "lib/processor.h"
#include "lib/time.h"
#include "lib/timer.h"
#include "lib/arith.h"
#include "lib/uuid.h"                 /* m0_node_uuid */
#include "lib/semaphore.h"            /* m0_semaphore */
#include "lib/finject.h"              /* M0_FI_ENABLED */
#include "addb2/net.h"
#include "addb2/addb2.h"
#include "addb2/storage.h"
#include "addb2/identifier.h"
#include "addb2/sys.h"
#include "addb2/global.h"
#include "motr/magic.h"
#include "fop/fop.h"
#include "fop/fom_long_lock.h"
#include "module/instance.h"          /* m0_get */
#include "reqh/reqh.h"
#include "reqh/reqh_service.h"
#include "sm/sm.h"
#include "rpc/rpc_machine.h"
#include "rpc/rpc_opcodes.h"
#include "fdmi/fol_fdmi_src.h"
#include "motr/iem.h"

/**
 * @addtogroup fom
 *
 * <b>Locality internals</b>
 *
 * A locality has 4 groups of threads associated with it:
 *
 *     - a handler thread: m0_fom_locality::fl_handler. This thread executes
 *       main handler loop (loc_handler_thread()), where it waits until there
 *       are foms in runqueue and executes their phase transitions. This thread
 *       keeps group lock (m0_fom_locality::fl_group::s_lock) all the
 *       time. As a result, if phase transitions do not block, group lock is
 *       rarely touched;
 *
 *     - blocked threads: threads that executed a m0_fom_block_enter(), but not
 *       yet a matching m0_fom_block_leave() call as part of phase transition;
 *
 *     - unblocking threads: threads that are executing a m0_fom_block_leave()
 *       call and trying to re-acquire the group lock to complete phase
 *       transition.
 *
 *     - idle threads: these are waiting on m0_fom_locality::fl_idle to
 *       become the new handler thread when the previous handler is blocked.
 *
 * Transitions between thread groups are as following:
 *
 *     - the handler thread and a pool of idle threads are created when the
 *       locality is initialised;
 *
 *     - as part of m0_fom_block_leave() call, the blocked thread increments
 *       m0_fom_locality::fl_unblocking counter and acquires the group
 *       lock. When the group lock is acquired, the thread makes itself the
 *       handler thread;
 *
 *     - on each iteration of the main handler thread loop, the handler checks
 *       m0_fom_locality::fl_unblocking. If the counter is greater than 0, the
 *       handler releases the group lock and makes itself idle;
 *
 *     - as part of m0_fom_block_enter() call, current handler thread releases
 *       the group lock and checks m0_fom_locality::fl_unblocking. If the
 *       counter is 0, the handler wakes up one of idle threads (creating one if
 *       none exists), making it the new handler thread.
 *
 * @verbatim
 *
 *      INIT----------------------->IDLE
 *            loc_thr_create()      | ^
 *             ^                    | |
 *             .                    | |
 *             .     signal(fl_idle)| |(unblocking > 0)
 *             .        ^           | |       ^
 *             .        .           | |       .
 *             .        .           | |       .
 *           m0_fom_block_enter()   V |       .
 *        +-----------------------HANDLER     .
 *        |                          ^        .
 *        V                          |        .
 *     BLOCKED                  UNBLOCKING    .
 *        |                          ^        .
 *        |                          |        .
 *        +--------------------------+        .
 *           m0_fom_block_leave()             .
 *                    .                       .
 *                    .........................
 *
 * @endverbatim
 *
 * In the diagram above, dotted arrow means that the state transition causes a
 * change making state transition for *other* thread possible.
 *
 * All threads are linked into m0_fom_locality::fl_threads. This list is used
 * mostly for debugging and invariant checking purposes, but also for thread
 * finalisation (loc_fini()).
 *
 * Thread state transitions, associated lists and counters are protected by
 * the group mutex.
 *
 * @{
 */

enum {
	LOC_IDLE_NR = 1,
	HUNG_FOP_SEC_PERIOD   = 5,
	HUNG_FOP_TIME_SEC_MAX = 2*60,
	HUNG_FOP_TIME_SEC_IEM = 5*60,
};

/**
 * Locality thread states. Used for correctness checking.
 */
enum loc_thread_state {
	HANDLER = 1,
	BLOCKED,
	UNBLOCKING,
	IDLE
};

/**
 * Locality thread.
 *
 * Instances of this structure are allocated by loc_thr_create() and freed by
 * loc_thr_fini(). At any time m0_loc_thread::lt_linkage is in
 * m0_fom_locality::fl_threads list and m0_loc_thread::lt_clink is registered
 * with some channel.
 *
 * ->lt_linkage is protected by the locality's group lock. ->lt_state is updated
 * under the group lock, so it can be used by invariants. Other fields are only
 * accessed by the current thread and require no locking.
 */
struct m0_loc_thread {
	enum loc_thread_state   lt_state;
	struct m0_thread        lt_thread;
	struct m0_tlink         lt_linkage;
	struct m0_fom_locality *lt_loc;
	struct m0_clink         lt_clink;
	uint64_t                lt_magix;
};

struct fom_wait_data {
	struct m0_clink  wd_clink;
	uint64_t         wd_phases;
	struct m0_fom   *wd_fom;
	bool             wd_completed;
	int              wd_rc;
};

M0_TL_DESCR_DEFINE(thr, "fom thread", static, struct m0_loc_thread, lt_linkage,
		   lt_magix, M0_FOM_THREAD_MAGIC, M0_FOM_THREAD_HEAD_MAGIC);
M0_TL_DEFINE(thr, static, struct m0_loc_thread);

M0_TL_DESCR_DEFINE(runq, "runq fom", static, struct m0_fom, fo_linkage,
		   fo_magic, M0_FOM_MAGIC, M0_FOM_RUNQ_MAGIC);
M0_TL_DEFINE(runq, static, struct m0_fom);

M0_TL_DESCR_DEFINE(wail, "wail fom", static, struct m0_fom, fo_linkage,
		   fo_magic, M0_FOM_MAGIC, M0_FOM_WAIL_MAGIC);
M0_TL_DEFINE(wail, static, struct m0_fom);

static bool fom_wait_time_is_out(const struct m0_fom_domain *dom,
				 const struct m0_fom *fom);
static int loc_thr_create(struct m0_fom_locality *loc);

static void hung_foms_notify(struct m0_locality_chore *chore,
			     struct m0_locality *loc, void *place);

static struct m0_sm_conf fom_states_conf0;
M0_INTERNAL struct m0_sm_conf fom_states_conf;

/**
 * Fom domain operations.
 * @todo Support fom timeout functionality.
 */
static struct m0_fom_domain_ops m0_fom_dom_ops = {
	.fdo_time_is_out = fom_wait_time_is_out
};

/**
 * Chore which detects long-living foms.
 */
static const struct m0_locality_chore_ops hung_foms_chore_ops = {
	.co_tick = hung_foms_notify
};

static void group_lock(struct m0_fom_locality *loc)
{
	m0_sm_group_lock(&loc->fl_group);
}

static void group_unlock(struct m0_fom_locality *loc)
{
	m0_sm_group_unlock(&loc->fl_group);
}

M0_INTERNAL bool m0_fom_group_is_locked(const struct m0_fom *fom)
{
	return m0_mutex_is_locked(&fom->fo_loc->fl_group.s_lock);
}

static bool is_in_runq(const struct m0_fom *fom)
{
	return runq_tlist_contains(&fom->fo_loc->fl_runq, fom);
}

static bool is_in_wail(const struct m0_fom *fom)
{
	return wail_tlist_contains(&fom->fo_loc->fl_wail, fom);
}

static bool thread_invariant(const struct m0_loc_thread *t)
{
	struct m0_fom_locality *loc = t->lt_loc;

	return
		_0C(M0_IN(t->lt_state, (HANDLER, BLOCKED, UNBLOCKING, IDLE))) &&
		_0C((loc->fl_handler == t) == (t->lt_state == HANDLER)) &&
		_0C(ergo(t->lt_state == UNBLOCKING,
		     m0_atomic64_get(&loc->fl_unblocking) > 0));
}

M0_INTERNAL bool m0_fom_domain_invariant(const struct m0_fom_domain *dom)
{
	size_t cpu_max = m0_processor_nr_max();
	return
		_0C(dom != NULL && dom->fd_localities != NULL) &&
		_0C(dom->fd_localities_nr <= cpu_max) &&
		_0C(m0_forall(i, dom->fd_localities_nr,
			     dom->fd_localities[i] != NULL)) &&
		_0C(dom->fd_ops != NULL);
}

M0_INTERNAL bool m0_locality_invariant(const struct m0_fom_locality *loc)
{
	return
		_0C(loc != NULL && loc->fl_dom != NULL) &&
		_0C(m0_mutex_is_locked(&loc->fl_group.s_lock)) &&
		_0C(M0_CHECK_EX(m0_tlist_invariant(&runq_tl, &loc->fl_runq))) &&
		_0C(M0_CHECK_EX(m0_tlist_invariant(&wail_tl, &loc->fl_wail))) &&
		_0C(m0_tl_forall(thr, t, &loc->fl_threads,
			     t->lt_loc == loc && thread_invariant(t))) &&
		_0C(ergo(loc->fl_handler != NULL,
		     thr_tlist_contains(&loc->fl_threads, loc->fl_handler))) &&
		_0C(M0_CHECK_EX(m0_tl_forall(runq, fom, &loc->fl_runq,
					 fom->fo_loc == loc))) &&
		_0C(M0_CHECK_EX(m0_tl_forall(wail, fom, &loc->fl_wail,
					 fom->fo_loc == loc)));
}

M0_INTERNAL struct m0_reqh *m0_fom_reqh(const struct m0_fom *fom)
{
	return fom->fo_service->rs_reqh;
}

static inline enum m0_fom_state fom_state(const struct m0_fom *fom)
{
	return fom->fo_sm_state.sm_state;
}

static inline void fom_state_set(struct m0_fom *fom, enum m0_fom_state state)
{
	m0_sm_state_set(&fom->fo_sm_state, state);
}

static bool fom_is_blocked(const struct m0_fom *fom)
{
	return
		fom_state(fom) == M0_FOS_RUNNING &&
		M0_IN(fom->fo_thread->lt_state, (BLOCKED, UNBLOCKING));
}

/* Returns fom from state machine m0_fom::fo_sm_state */
M0_UNUSED static inline struct m0_fom *sm2fom(struct m0_sm *sm)
{
	return container_of(sm, struct m0_fom, fo_sm_state);
}

M0_INTERNAL bool m0_fom_invariant(const struct m0_fom *fom)
{
	return
		_0C(fom != NULL) && _0C(fom->fo_loc != NULL) &&
		_0C(fom->fo_type != NULL) && _0C(fom->fo_ops != NULL) &&

		_0C(m0_fom_group_is_locked(fom)) &&

		/* fom magic is the same in runq and wail tlists,
		 * so we can use either one here.
		 * @todo replace this with bob_check() */
		M0_CHECK_EX(m0_tlink_invariant(&runq_tl, fom)) &&

		_0C(M0_IN(fom_state(fom), (M0_FOS_READY, M0_FOS_WAITING,
					   M0_FOS_RUNNING, M0_FOS_INIT))) &&
		_0C((fom_state(fom) == M0_FOS_READY) == is_in_runq(fom)) &&
		M0_CHECK_EX(_0C((fom_state(fom) == M0_FOS_WAITING) ==
				is_in_wail(fom))) &&
		_0C(ergo(fom->fo_thread != NULL,
			 fom_state(fom) == M0_FOS_RUNNING)) &&
		_0C(ergo(fom->fo_pending != NULL,
		    (fom_state(fom) == M0_FOS_READY || fom_is_blocked(fom)))) &&
		_0C(ergo(fom->fo_cb.fc_state != M0_FCS_DONE,
			 fom_state(fom) == M0_FOS_WAITING)) &&
		_0C(fom->fo_service->rs_type == fom->fo_type->ft_rstype);
}

/*
 * TODO: replace with corresponding HA handler when it's integrated
 */
static bool hung_fom_notify(const struct m0_fom *fom)
{
	m0_time_t             diff;
	uint32_t              fop_opcode = 0;
	struct m0_rpc_item    *item      = NULL;
	struct m0_rpc_conn    *conn      = NULL;
	struct m0_rpc_machine *rpc_mc    = NULL;

	if (M0_IN(fom->fo_type->ft_id, (M0_BE_TX_GROUP_OPCODE,
					M0_ADDB_FOP_OPCODE,
					M0_HA_LINK_OUTGOING_OPCODE,
					M0_FDMI_SOURCE_DOCK_OPCODE)))
	    return true;

	diff = m0_time_sub(m0_time_now(), fom->fo_sm_state.sm_state_epoch);
	if (m0_time_seconds(diff) > min_check(HUNG_FOP_TIME_SEC_MAX,
					      HUNG_FOP_TIME_SEC_IEM)) {
		M0_LOG(M0_WARN, "FOP HUNG[" TIME_F " seconds in processing]: "
		       "fom=%p, fop %p[%u] phase: %s", TIME_P(diff), fom,
		       &fom->fo_fop,
		       fom->fo_fop == NULL ? 0 : m0_fop_opcode(fom->fo_fop),
		       m0_fom_phase_name(fom, m0_fom_phase(fom)));

		if (false &&  /* XXX disabled temporarily */
		    m0_time_seconds(diff) > HUNG_FOP_TIME_SEC_IEM) {
			if (fom->fo_fop != NULL) {
				fop_opcode = m0_fop_opcode(fom->fo_fop);
				item = &fom->fo_fop->f_item;
				if (item->ri_session != NULL) {
					conn = item->ri_session->s_conn;
					if (conn != NULL) {
						rpc_mc = conn->c_rpc_machine;
					}
				}
			}

			M0_MOTR_IEM_DESC(M0_MOTR_IEM_SEVERITY_A_ALERT,
				M0_MOTR_IEM_MODULE_IO,
				M0_MOTR_IEM_EVENT_FOM_HANG,
				"HUNG_FOM_NOTIFY diff_in_sec="TIME_F" "
				"fom=%p fop=%p fop_opcode=%u fom_phase=\"%s\" "
				"rpc_machine_ep=%s "
				"remote_machine_ep=%s",
				TIME_P(diff), fom, &fom->fo_fop, fop_opcode,
				m0_fom_phase_name(fom, m0_fom_phase(fom)),
				(rpc_mc == NULL) ? "NOT_AVAILABLE" :
				m0_rpc_machine_ep(rpc_mc),
				(item == NULL) ? "NOT_AVAILABLE" :
				m0_rpc_item_remote_ep_addr(item));
		}

		if (fom->fo_ops->fo_hung_notify != NULL)
			fom->fo_ops->fo_hung_notify(fom);
	}

	return true; /* by convention of m0_tl_forall */
}

static bool fom_wait_time_is_out(const struct m0_fom_domain *dom,
				 const struct m0_fom *fom)
{
	return hung_fom_notify(fom);
}

/**
 * Enqueues fom into locality runq list and increments
 * number of items in runq, m0_fom_locality::fl_runq_nr.
 * This function is invoked when a new fom is submitted for
 * execution or a waiting fom is re-scheduled for processing.
 *
 * @post m0_fom_invariant(fom)
 */
static void fom_ready(struct m0_fom *fom)
{
	struct m0_fom_locality *loc;
	bool                    empty;

	fom_state_set(fom, M0_FOS_READY);
	loc = fom->fo_loc;
	empty = runq_tlist_is_empty(&loc->fl_runq);
	runq_tlist_add_tail(&loc->fl_runq, fom);
	M0_CNT_INC(loc->fl_runq_nr);
	m0_addb2_hist_mod(&loc->fl_runq_counter, loc->fl_runq_nr);
	if (empty)
		m0_chan_signal(&loc->fl_runrun);
	M0_POST(m0_fom_invariant(fom));
}

M0_INTERNAL void m0_fom_ready(struct m0_fom *fom)
{
	struct m0_fom_locality *loc = fom->fo_loc;

	M0_PRE(m0_fom_invariant(fom));

	wail_tlist_del(fom);
	M0_CNT_DEC(loc->fl_wail_nr);
	m0_addb2_hist_mod(&loc->fl_wail_counter, loc->fl_wail_nr);
	fom_ready(fom);
}

static void readyit(struct m0_sm_group *grp, struct m0_sm_ast *ast)
{
	struct m0_fom *fom = container_of(ast, struct m0_fom, fo_cb.fc_ast);

	m0_fom_ready(fom);
}

static void fom_addb2_push(struct m0_fom *fom)
{
	M0_ADDB2_PUSH(M0_AVI_FOM, (uint64_t)fom, fom->fo_type->ft_id,
		      fom->fo_transitions, fom->fo_sm_phase.sm_state);
}

static void addb2_introduce(struct m0_fom *fom)
{
	struct m0_rpc_item             *req;
	static struct m0_sm_addb2_stats phase_stats = {
		.as_id = M0_AVI_PHASE,
		.as_nr = 0
	};
	uint64_t sender_id = 0;
	uint64_t item_sm_id = 0;
	uint64_t phase_sm_id = 0;
	uint64_t state_sm_id = 0;

	if (!m0_sm_addb2_counter_init(&fom->fo_sm_phase))
		fom->fo_sm_phase.sm_addb2_stats = &phase_stats;
	if (!m0_sm_addb2_counter_init(&fom->fo_sm_state))
		fom->fo_sm_state.sm_addb2_stats =
			m0_locality_data(fom_states_conf.scf_addb2_key - 1);

	req = fom->fo_fop != NULL ? &fom->fo_fop->f_item : NULL;

	fom_addb2_push(fom);

	if (req != NULL && req->ri_session != NULL) {
		sender_id = req->ri_session->s_conn->c_sender_id;
		item_sm_id = m0_sm_id_get(&req->ri_sm);
		phase_sm_id = m0_sm_id_get(&fom->fo_sm_phase);
		state_sm_id = m0_sm_id_get(&fom->fo_sm_state);
	}

	M0_ADDB2_ADD(M0_AVI_FOM_DESCR,
		     FID_P(&fom->fo_service->rs_service_fid),
		     /*
		      * Session can be NULL for connection and session
		      * establishing fops.
		      */
		     sender_id,
		     req != NULL ? req->ri_type->rit_opcode : 0,
		     fom->fo_rep_fop != NULL ?
			     fom->fo_rep_fop->f_item.ri_type->rit_opcode : 0,
		     fom->fo_local,
		     item_sm_id,
		     phase_sm_id,
		     state_sm_id);
	if (fom->fo_ops->fo_addb2_descr != NULL)
		fom->fo_ops->fo_addb2_descr(fom);
	m0_addb2_pop(M0_AVI_FOM);
}

static void queueit(struct m0_sm_group *grp, struct m0_sm_ast *ast)
{
	struct m0_fom *fom = container_of(ast, struct m0_fom, fo_cb.fc_ast);

	M0_PRE(m0_fom_invariant(fom));
	M0_PRE(m0_fom_phase(fom) == M0_FOM_PHASE_INIT);

	addb2_introduce(fom);
	m0_fom_locality_inc(fom);
	fom_ready(fom);
}

static void thr_addb2_enter(struct m0_loc_thread *thr,
			    struct m0_fom_locality *loc)
{
	m0_addb2_global_thread_leave();
	M0_ASSERT(m0_thread_tls()->tls_addb2_mach == NULL);
	m0_thread_tls()->tls_addb2_mach = loc->fl_addb2_mach;
	m0_addb2_push(M0_AVI_THREAD, M0_ADDB2_OBJ(&thr->lt_thread.t_h));
}

static void thr_addb2_leave(struct m0_loc_thread *thr,
			    struct m0_fom_locality *loc)
{
	M0_PRE(m0_thread_tls()->tls_addb2_mach == loc->fl_addb2_mach);
	m0_addb2_pop(M0_AVI_THREAD);
	m0_thread_tls()->tls_addb2_mach = NULL;
	m0_addb2_global_thread_enter();
}

M0_INTERNAL void m0_fom_wakeup(struct m0_fom *fom)
{
	fom->fo_cb.fc_ast.sa_cb = readyit;
	m0_sm_ast_post(&fom->fo_loc->fl_group, &fom->fo_cb.fc_ast);
}

M0_INTERNAL void m0_fom_block_enter(struct m0_fom *fom)
{
	struct m0_fom_locality *loc;
	struct m0_loc_thread   *thr;

	M0_PRE(m0_fom_invariant(fom));
	M0_PRE(fom_state(fom) == M0_FOS_RUNNING);
	M0_PRE(!fom_is_blocked(fom));

	loc = fom->fo_loc;
	thr = fom->fo_thread;

	M0_PRE(thr->lt_state == HANDLER);
	M0_PRE(thr == loc->fl_handler);

	/*
	 * If there are unblocking threads, trying to complete
	 * m0_fom_block_leave() call, do nothing and release the group lock. One
	 * of these threads would grab it and become the handler.
	 *
	 * Otherwise, wake up one idle thread, creating it if necessary.
	 *
	 * Note that loc->fl_unblocking can change under us, but:
	 *
	 *     - it cannot become 0 if it wasn't, because it is decremented
	 *       under the group lock and,
	 *
	 *     - if it were increased after we check it, nothing bad would
	 *       happen: an extra idle thread wakeup is harmless.
	 */
	if (m0_atomic64_get(&loc->fl_unblocking) == 0) {
		if (!m0_chan_has_waiters(&loc->fl_idle))
			loc_thr_create(loc);
		m0_chan_signal(&loc->fl_idle);
	}

	thr->lt_state = BLOCKED;
	loc->fl_handler = NULL;
	M0_ASSERT(m0_locality_invariant(loc));
	m0_addb2_pop(M0_AVI_FOM);
	thr_addb2_leave(thr, loc);
	group_unlock(loc);
}

M0_INTERNAL void m0_fom_block_leave(struct m0_fom *fom)
{
	struct m0_fom_locality *loc;
	struct m0_loc_thread   *thr;

	loc = fom->fo_loc;
	thr = fom->fo_thread;

	M0_PRE(thr->lt_state == BLOCKED);
	/*
	 * Signal the handler that there is a thread that wants to unblock, just
	 * in case the handler is sleeping on empty runqueue.
	 *
	 * It is enough to do this only when loc->fl_unblocking increments from
	 * 0 to 1, because the handler won't go to sleep until
	 * loc->fl_unblocking drops to 0.
	 */
	if (m0_atomic64_add_return(&loc->fl_unblocking, 1) == 1)
		m0_clink_signal(&loc->fl_group.s_clink);
	/*
	 * lt_state must be changed after fl_unblocking increment
	 * to avoid panics at thread_invariant(). Also, we rely
	 * on the following fact from the Linux kernel here:
	 *
	 *  - RMW operations that have a return value are fully ordered;
	 *
	 * (See https://www.kernel.org/doc/Documentation/atomic_t.txt)
	 */
	thr->lt_state = UNBLOCKING;

	group_lock(loc);
	thr_addb2_enter(thr, loc);
	fom_addb2_push(fom);
	M0_ASSERT(m0_locality_invariant(loc));
	M0_ASSERT(fom_is_blocked(fom));
	M0_ASSERT(loc->fl_handler == NULL);
	loc->fl_handler = thr;
	thr->lt_state = HANDLER;
	m0_atomic64_dec(&loc->fl_unblocking);
	M0_ASSERT(m0_locality_invariant(loc));
}

M0_INTERNAL void m0_fom_queue(struct m0_fom *fom)
{
	struct m0_fom_domain *dom;
	size_t                loc_idx;

	M0_PRE(fom != NULL);

	dom = m0_fom_dom();
	loc_idx = fom->fo_ops->fo_home_locality(fom) % dom->fd_localities_nr;
	M0_ASSERT(loc_idx < dom->fd_localities_nr);
	fom->fo_loc = dom->fd_localities[loc_idx];
	fom->fo_loc_idx = loc_idx;
	m0_fom_sm_init(fom);
	fom->fo_cb.fc_ast.sa_cb = &queueit;
	m0_sm_ast_post(&fom->fo_loc->fl_group, &fom->fo_cb.fc_ast);
}

/**
 * Puts fom on locality wait list if fom performs a blocking operation, this
 * releases the handler thread to start executing another fom from the runq,
 * thus making the reqh non blocking.
 *
 * Fom state is changed to M0_FOS_WAITING.  m0_fom_locality::fl_group.s_lock
 * should be held before putting fom on the locality wait list.
 *
 * This function is invoked from fom_exec(), if the fom is performing a blocking
 * operation and m0_fom_ops::fo_tick() returns M0_FSO_WAIT.
 *
 * @post m0_fom_invariant(fom)
 */
static void fom_wait(struct m0_fom *fom)
{
	struct m0_fom_locality *loc;

	fom_state_set(fom, M0_FOS_WAITING);
	loc = fom->fo_loc;
	wail_tlist_add_tail(&loc->fl_wail, fom);
	M0_CNT_INC(loc->fl_wail_nr);
	m0_addb2_hist_mod(&loc->fl_wail_counter, loc->fl_wail_nr);
	M0_POST(m0_fom_invariant(fom));
}

static bool fom_wait_is_completed(const struct fom_wait_data *wd)
{
	return (M0_BITS(m0_fom_phase(wd->wd_fom)) &
		(wd->wd_phases | M0_BITS(M0_FOM_PHASE_FINISH)));
}

static int fom_wait_rc(const struct fom_wait_data *wd)
{
	M0_ASSERT(fom_wait_is_completed(wd));
	M0_LOG(M0_DEBUG, "conf=%s phase = %s",
			 wd->wd_fom->fo_type->ft_conf.scf_name,
			 m0_fom_phase_name(wd->wd_fom,
					   m0_fom_phase(wd->wd_fom)));

	return m0_fom_phase(wd->wd_fom) == M0_FOM_PHASE_FINISH ?
			M0_ERR(-ESRCH) : 0;
}

static bool fom_wait_cb(struct m0_clink *clink)
{
	struct fom_wait_data *wd = M0_AMB(wd, clink, wd_clink);

	if (fom_wait_is_completed(wd)) {
		wd->wd_rc = fom_wait_rc(wd);
		/*
		 * Detach clink from FOM phase SM channel to not get
		 * assertion on FOM finalisation.
		 */
		m0_clink_del(&wd->wd_clink);
		/* That will signal on semaphore in m0_fom_timedwait(). */
		return false;
	}
	return true;
}

static int fom_wait_init(void *data)
{
	struct fom_wait_data *wd = data;

	/*
	 * FOM may be already in finish state, it worth checking it here to not
	 * wait deadline.
	 */
	wd->wd_completed = fom_wait_is_completed(wd);
	if (!wd->wd_completed)
		m0_clink_add(&wd->wd_fom->fo_sm_phase.sm_chan, &wd->wd_clink);
	return wd->wd_completed ? fom_wait_rc(wd) : 0;
}

static int fom_wait_fini(void *data)
{
	struct fom_wait_data *wd = data;

	if (m0_clink_is_armed(&wd->wd_clink))
		m0_clink_del(&wd->wd_clink);
	return 0;
}

M0_INTERNAL int m0_fom_timedwait(struct m0_fom *fom, uint64_t phases,
				 m0_time_t deadline)
{
	struct fom_wait_data  wd;
	struct m0_locality   *loc = &fom->fo_loc->fl_locality;
	int                   result;

	wd.wd_phases = phases;
	wd.wd_fom = fom;
	m0_clink_init(&wd.wd_clink, &fom_wait_cb);
	result = m0_locality_call(loc, &fom_wait_init, &wd);
	if (!wd.wd_completed) {
		result = m0_chan_timedwait(&wd.wd_clink, deadline) ?
			 wd.wd_rc : M0_ERR(-ETIMEDOUT);
		m0_locality_call(loc, &fom_wait_fini, &wd);
	}
	m0_clink_fini(&wd.wd_clink);
	return result;
}

/**
 * Helper function advancing a fom call-back from ARMED to DONE state.
 */
static void cb_done(struct m0_fom_callback *cb)
{
	struct m0_clink *clink = &cb->fc_clink;

	M0_PRE(cb->fc_state == M0_FCS_ARMED);

	M0_ASSERT(!m0_clink_is_armed(clink));
	cb->fc_state = M0_FCS_DONE;

	M0_POST(m0_fom_invariant(cb->fc_fom));
}

/**
 * Helper to execute the bottom half of a fom call-back.
 */
static void cb_run(struct m0_fom_callback *cb)
{
	M0_PRE(m0_fom_invariant(cb->fc_fom));

	cb_done(cb);
	cb->fc_bottom(cb);
}

static void *cb_next(struct m0_fom_callback *cb)
{
	return cb->fc_ast.sa_next;
}

/**
 * Invokes fom phase transition method, which transitions fom
 * through various phases of its execution without blocking.
 * @post m0_fom_invariant(fom)
 */
static void fom_exec(struct m0_fom *fom)
{
	int			rc;
	struct m0_fom_locality *loc;

	loc = fom->fo_loc;
	fom->fo_thread = loc->fl_handler;
	fom_state_set(fom, M0_FOS_RUNNING);
	do {
		M0_ASSERT(m0_fom_invariant(fom));
		M0_ASSERT(m0_fom_phase(fom) != M0_FOM_PHASE_FINISH);
		rc = fom->fo_ops->fo_tick(fom);
		if (FOM_PHASE_DEBUG) {
			fom->fo_log[fom->fo_transitions %
				    ARRAY_SIZE(fom->fo_log)] =
				m0_fom_phase(fom);
		}
		/*
		 * (rc == M0_FSO_AGAIN) means that next phase transition is
		 * possible. Current policy is to execute the transition
		 * immediately. Alternative is to put the fom on the runqueue
		 * and select "the best" fom from the runqueue.
		 */
		fom->fo_transitions++;
	} while (rc == M0_FSO_AGAIN);

	fom->fo_thread = NULL;

	M0_ASSERT(rc == M0_FSO_WAIT);
	M0_ASSERT(m0_fom_group_is_locked(fom));

	if (m0_fom_phase(fom) == M0_FOM_PHASE_FINISH) {
		/*
		 * Finish fom itself.
		 */
		fom->fo_ops->fo_fini(fom);
		/*
		 * Don't touch the fom after this point.
		 */
	} else {
		struct m0_fom_callback *cb;

		fom_wait(fom);
		/*
		 * If there are pending call-backs, execute them, until one of
		 * them wakes the fom up. Don't bother to optimize moving
		 * between queues: this is a rare case.
		 *
		 * Note: call-backs are executed in LIFO order.
		 */
		M0_ADDB2_PUSH(M0_AVI_FOM_CB);
		while ((cb = fom->fo_pending) != NULL) {
			fom->fo_pending = cb_next(cb);
			cb_run(cb);
			/*
			 * call-back is not allowed to destroy a fom.
			 */
			M0_ASSERT(m0_fom_phase(fom) != M0_FOM_PHASE_FINISH);
			if (fom_state(fom) != M0_FOS_WAITING)
				break;
		}
		m0_addb2_pop(M0_AVI_FOM_CB);
		M0_ASSERT(m0_fom_invariant(fom));
	}
}

/**
 * Dequeues a fom from runq list of the locality.
 *
 * @retval m0_fom if queue is not empty, NULL otherwise
 */
static struct m0_fom *fom_dequeue(struct m0_fom_locality *loc)
{
	struct m0_fom *fom;

	fom = runq_tlist_pop(&loc->fl_runq);
	if (fom != NULL) {
		M0_ASSERT(fom->fo_loc == loc);
		M0_CNT_DEC(loc->fl_runq_nr);
		m0_addb2_hist_mod(&loc->fl_runq_counter, loc->fl_runq_nr);
	}
	return fom;
}

/**
 * Locality handler thread. See the "Locality internals" section.
 */
static void loc_handler_thread(struct m0_loc_thread *th)
{
	struct m0_clink        *clink  = &th->lt_clink;
	struct m0_fom_locality *loc    = th->lt_loc;

	while (1) {
		/*
		 * start idle, wait for work to do. The clink was registered
		 * with &loc->fl_idle by loc_thr_create().
		 */
		M0_ASSERT(th->lt_state == IDLE);
		m0_chan_wait(clink);

		/* become the handler thread */
		group_lock(loc);
		M0_ASSERT(loc->fl_handler == NULL);
		loc->fl_handler = th;
		th->lt_state = HANDLER;
		thr_addb2_enter(th, loc);

		/*
		 * re-initialise the clink and arrange for it to receive group
		 * AST notifications and runrun wakeups.
		 */
		m0_clink_del(clink);
		m0_clink_fini(clink);
		m0_clink_init(clink, NULL);
		m0_clink_attach(clink, &loc->fl_group.s_clink, NULL);
		m0_clink_add(&loc->fl_runrun, clink);

		/*
		 * main handler loop.
		 *
		 * This loop terminates when the locality is finalised
		 * (loc->fl_shutdown) or this thread should go back to the idle
		 * state.
		 */
		while (1) {
			struct m0_fom *fom;
			M0_ASSERT(m0_locality_invariant(loc));

			m0_addb2_force(M0_MKTIME(5, 0));
			/*
			 * All foms that have been queued up in runqueue will be
			 * executed, clearing their accumulation in semaphore.
			 */
			m0_semaphore_drain(&clink->cl_group->cl_wait);
			/*
			 * Check for a blocked thread that tries to unblock and
			 * complete a phase transition.
			 */
			if (m0_atomic64_get(&loc->fl_unblocking) > 0)
				/*
				 * Idle ourselves. The unblocking thread (first
				 * to grab the group lock in case there are
				 * many), becomes the new handler.
				 */
				break;
			M0_ADDB2_IN(M0_AVI_AST, m0_sm_asts_run(&loc->fl_group));
			M0_ADDB2_IN(M0_AVI_CHORE,
				    m0_locality_chores_run(&loc->fl_locality));
			fom = fom_dequeue(loc);
			if (fom != NULL) {
				fom_addb2_push(fom);
				fom_exec(fom);
				m0_addb2_pop(M0_AVI_FOM);
			} else if (loc->fl_shutdown)
				break;
			else
				/*
				 * Yes, sleep with the lock held. Knock on
				 * &loc->fl_runrun or &loc->fl_group.s_clink to
				 * wake.
				 */
				m0_chan_wait(clink);
		}
		loc->fl_handler = NULL;
		th->lt_state = IDLE;
		m0_clink_del(clink);
		m0_clink_fini(clink);
		m0_clink_init(&th->lt_clink, NULL);
		m0_clink_add(&loc->fl_idle, &th->lt_clink);
		thr_addb2_leave(th, loc);
		group_unlock(loc);
		if (loc->fl_shutdown)
			break;
	}
}

/**
 * Init function for a locality thread. Confines the thread to the locality
 * core.
 */
static int loc_thr_init(struct m0_loc_thread *th)
{
	return m0_thread_confine(&th->lt_thread, &th->lt_loc->fl_processors);
}

static void loc_thr_fini(struct m0_loc_thread *th)
{
	M0_PRE(m0_mutex_is_locked(&th->lt_loc->fl_group.s_lock));
	M0_PRE(th->lt_state == IDLE);
	m0_clink_del(&th->lt_clink);
	m0_clink_fini(&th->lt_clink);
	m0_thread_fini(&th->lt_thread);
	thr_tlink_del_fini(th);
	m0_free(th);
}

static int loc_thr_create(struct m0_fom_locality *loc)
{
	struct m0_loc_thread *thr;
	int                   res;

	M0_PRE(m0_mutex_is_locked(&loc->fl_group.s_lock));

	M0_ENTRY("%p", loc);

	M0_ALLOC_PTR(thr);
	if (thr == NULL)
		return M0_ERR(-ENOMEM);
	thr->lt_state      = IDLE;
	thr->lt_magix      = M0_FOM_THREAD_MAGIC;
	thr->lt_loc        = loc;
	thr_tlink_init_at_tail(thr, &loc->fl_threads);

	m0_clink_init(&thr->lt_clink, NULL);
	m0_clink_add(&loc->fl_idle, &thr->lt_clink);

	res = M0_THREAD_INIT(&thr->lt_thread, struct m0_loc_thread *,
			     loc_thr_init, &loc_handler_thread, thr,
			     "m0_loc_thread");
	if (res != 0)
		loc_thr_fini(thr);
	return M0_RC(res);
}

static void loc_addb2_fini(struct m0_fom_locality *loc)
{
	struct m0_addb2_mach *orig = m0_thread_tls()->tls_addb2_mach;

	m0_thread_tls()->tls_addb2_mach = loc->fl_addb2_mach;
	m0_addb2_pop(M0_AVI_LOCALITY);
	m0_addb2_pop(M0_AVI_PID);
	m0_addb2_pop(M0_AVI_NODE);
	m0_thread_tls()->tls_addb2_mach = orig;
	m0_addb2_sys_put(loc->fl_dom->fd_addb2_sys, loc->fl_addb2_mach);
}

/**
 * Finalises a given locality.
 */
static void loc_fini(struct m0_fom_locality *loc)
{
	struct m0_loc_thread *th;

	loc->fl_shutdown = true;
	m0_clink_signal(&loc->fl_group.s_clink);

	group_lock(loc);
	m0_chan_broadcast(&loc->fl_runrun);
	m0_chan_broadcast(&loc->fl_idle);
	while ((th = thr_tlist_head(&loc->fl_threads)) != NULL) {
		group_unlock(loc);
		m0_thread_join(&th->lt_thread);
		group_lock(loc);
		loc_thr_fini(th);
	}
	group_unlock(loc);

	runq_tlist_fini(&loc->fl_runq);
	M0_ASSERT(loc->fl_runq_nr == 0);
	wail_tlist_fini(&loc->fl_wail);
	M0_ASSERT(loc->fl_wail_nr == 0);
	thr_tlist_fini(&loc->fl_threads);
	M0_ASSERT(m0_atomic64_get(&loc->fl_unblocking) == 0);
	m0_chan_fini_lock(&loc->fl_idle);
	m0_chan_fini_lock(&loc->fl_runrun);
	m0_sm_group_fini(&loc->fl_group);
	m0_bitmap_fini(&loc->fl_processors);
	loc_addb2_fini(loc);
	m0_locality_fini(&loc->fl_locality);
}

/**
 * Initialises a locality in fom domain.  Creates and adds threads to locality,
 * every thread is confined to the cpus represented by the
 * m0_fom_locality::fl_processors, this is done in the locality thread init
 * function (loc_thr_init()).
 *
 * A pool of LOC_IDLE_NR idle threads is created together with a handler thread.
 *
 * @see loc_thr_create()
 * @see loc_thr_init()
 *
 * @param loc     m0_fom_locality to be initialised
 * @param idx     index of locality within fom domain
 */
static int loc_init(struct m0_fom_locality *loc, struct m0_fom_domain *dom,
		    size_t idx)
{
	int                   res;
	struct m0_addb2_mach *orig = m0_thread_tls()->tls_addb2_mach;

	M0_PRE(loc != NULL);

	M0_ENTRY();

	loc->fl_dom = dom;
	loc->fl_addb2_mach = m0_addb2_sys_get(dom->fd_addb2_sys);
	if (loc->fl_addb2_mach == NULL) {
		res = M0_ERR(-ENOMEM);
		goto err;
	}

	runq_tlist_init(&loc->fl_runq);
	loc->fl_runq_nr = 0;
	wail_tlist_init(&loc->fl_wail);
	loc->fl_wail_nr = 0;
	loc->fl_idx = idx;
	m0_thread_tls()->tls_addb2_mach = loc->fl_addb2_mach;
	m0_addb2_push(M0_AVI_NODE, M0_ADDB2_OBJ(&m0_node_uuid));
	M0_ADDB2_PUSH(M0_AVI_PID, m0_pid());
	M0_ADDB2_PUSH(M0_AVI_LOCALITY, loc->fl_idx);
	m0_addb2_clock_add(&loc->fl_clock, M0_AVI_CLOCK, -1);
	m0_addb2_hist_add(&loc->fl_fom_active,   1, 30, M0_AVI_FOM_ACTIVE, -1);
	m0_addb2_hist_add(&loc->fl_runq_counter, 1, 30, M0_AVI_RUNQ, -1);
	m0_addb2_hist_add(&loc->fl_wail_counter, 1, 30, M0_AVI_WAIL, -1);
	m0_addb2_hist_add_auto(&loc->fl_grp_addb2.ga_forq_hist, 1000,
			       M0_AVI_LOCALITY_FORQ, -1);
	m0_addb2_hist_add_auto(&loc->fl_chan_addb2.ca_wait_hist, 1000,
			       M0_AVI_LOCALITY_CHAN_WAIT, -1);
	m0_addb2_hist_add_auto(&loc->fl_chan_addb2.ca_cb_hist, 1000,
			       M0_AVI_LOCALITY_CHAN_CB, -1);
	m0_addb2_hist_add_auto(&loc->fl_chan_addb2.ca_queue_hist, 1000,
			       M0_AVI_LOCALITY_CHAN_QUEUE, -1);
	loc->fl_grp_addb2.ga_forq = M0_AVI_LOCALITY_FORQ_DURATION;
	m0_thread_tls()->tls_addb2_mach = orig;

	m0_locality_init(&loc->fl_locality,
			 &loc->fl_group, loc->fl_dom, loc->fl_idx);
	m0_sm_group_init(&loc->fl_group);
	loc->fl_group.s_addb2 = &loc->fl_grp_addb2;
	m0_chan_init(&loc->fl_runrun, &loc->fl_group.s_lock);
	loc->fl_runrun.ch_addb2 = &loc->fl_chan_addb2;
	thr_tlist_init(&loc->fl_threads);
	m0_atomic64_set(&loc->fl_unblocking, 0);
	m0_chan_init(&loc->fl_idle, &loc->fl_group.s_lock);

	res = m0_bitmap_init(&loc->fl_processors, dom->fd_localities_nr);
	if (res == 0) {
		int i;

		m0_bitmap_set(&loc->fl_processors, idx, true);
		/* create a pool of idle threads plus the handler thread. */
		group_lock(loc);
		for (i = 0; i < LOC_IDLE_NR + 1; ++i) {
			res = loc_thr_create(loc);
			if (res != 0)
				break;
		}
		group_unlock(loc);
		/*
		 * All threads created above are blocked at
		 * loc_handler_thread()::m0_chan_wait(clink). One thread
		 * per-locality is woken at the end of m0_fom_domain_init().
		 */
	}
	if (res != 0)
		loc_fini(loc);
	return M0_RC(res);
err:
	return M0_ERR(res);
}

/*
 * Compose HW core mask with preset mask from instance
 */
static void core_mask_apply(struct m0_bitmap *onln_cpu_map)
{
	struct m0_bitmap *cores;
	int               i;

	cores = &m0_get()->i_proc_attr.pca_core_mask;

	if (m0_bitmap_set_nr(cores) == 0)
		return;

	for (i = 0; i < cores->b_nr && i < onln_cpu_map->b_nr; ++i)
		if (!m0_bitmap_get(cores, i))
			m0_bitmap_set(onln_cpu_map, i, false);
}

static void hung_foms_notify(struct m0_locality_chore *chore,
			     struct m0_locality *loc, void *place)
{
	struct m0_fom_locality *floc = container_of(loc, struct m0_fom_locality,
						    fl_locality);
	const struct m0_fom_domain *dom = floc->fl_dom;

	(void)m0_tl_forall(runq, fom, &floc->fl_runq,
			   dom->fd_ops->fdo_time_is_out(dom, fom));
	(void)m0_tl_forall(wail, fom, &floc->fl_wail,
			   dom->fd_ops->fdo_time_is_out(dom, fom));
}

M0_INTERNAL int m0_fom_domain_init(struct m0_fom_domain **out)
{
	struct m0_fom_domain   *dom;
	struct m0_fom_locality *loc;
	int                     result;
	size_t                  cpu_max;
	size_t                  cpu_nr;
	size_t                  i;
	struct m0_bitmap        cpu_map;

	M0_ENTRY();

	cpu_max = m0_processor_nr_max();
	result = m0_bitmap_init(&cpu_map, cpu_max);
	if (result != 0)
		return M0_ERR(result);

	m0_processors_online(&cpu_map);
	core_mask_apply(&cpu_map);
	cpu_nr = m0_bitmap_set_nr(&cpu_map);

	M0_ALLOC_PTR(dom);
	if (dom == NULL) {
		m0_bitmap_fini(&cpu_map);
		return M0_ERR(-ENOMEM);
	}
	dom->fd_ops = &m0_fom_dom_ops;

	result = m0_addb2_sys_init(&dom->fd_addb2_sys,
				   &(struct m0_addb2_config) {
					   .co_queue_max = (cpu_nr + 1 ) / 2 *
						   1024 * 1024,
					   .co_pool_min  = cpu_nr,
					   .co_pool_max  = cpu_nr
				   });
	if (result == 0) {
		M0_ALLOC_ARR(dom->fd_localities, cpu_nr);
		if (dom->fd_localities != NULL) {
			dom->fd_localities_nr = cpu_nr;
			for (i = 0; i < cpu_nr; ++i) {
				/* Do not support holes in cpu mask. */
				M0_ASSERT(m0_bitmap_get(&cpu_map, i));
				M0_ALLOC_PTR(loc);
				if (loc != NULL) {
					result = loc_init(loc, dom, i);
					if (result == 0)
						dom->fd_localities[i] = loc;
					else
						m0_free(loc);
				} else
					result = M0_ERR(-ENOMEM);
				if (result != 0)
					break;
			}
			if (result == 0) {
				m0_locality_dom_set(dom);
				/* Wake up handler threads. */
				for (i = 0; i < cpu_nr; ++i) {
					loc = dom->fd_localities[i];
					group_lock(loc);
					m0_chan_signal(&loc->fl_idle);
					group_unlock(loc);
				}

				m0_locality_chore_init(&dom->fd_hung_foms_chore,
				       &hung_foms_chore_ops,
				       NULL,
				       M0_MKTIME(HUNG_FOP_SEC_PERIOD, 0),
				       0);
			}
		} else
			result = M0_ERR(-ENOMEM);
	}
	m0_bitmap_fini(&cpu_map);
	if (result == 0)
		*out = dom;
	else {
		*out = NULL;
		m0_fom_domain_fini(dom);
	}
	return result;
}

M0_INTERNAL void m0_fom_domain_fini(struct m0_fom_domain *dom)
{
	int i;

	m0_locality_chore_fini(&dom->fd_hung_foms_chore);
	if (dom->fd_localities != NULL) {
		for (i = dom->fd_localities_nr - 1; i >= 0; --i) {
			if (dom->fd_localities[i] != NULL)
				loc_fini(dom->fd_localities[i]);
		}
		m0_locality_dom_unset(dom);
		for (i = 0; i < dom->fd_localities_nr; i++)
			m0_free(dom->fd_localities[i]);
		m0_free(dom->fd_localities);
	}
	if (dom->fd_addb2_sys != NULL)
		m0_addb2_sys_fini(dom->fd_addb2_sys);
	m0_free(dom);
}

static bool is_loc_locker_empty(struct m0_fom_locality *loc, uint32_t key)
{
	return m0_locality_lockers_is_empty(&loc->fl_locality, key);
}

M0_INTERNAL bool m0_fom_domain_is_idle_for(const struct m0_reqh_service *svc)
{
	struct m0_fom_domain *dom = m0_fom_dom();
	return m0_forall(i, dom->fd_localities_nr,
			 is_loc_locker_empty(dom->fd_localities[i],
					     svc->rs_fom_key));
}

M0_INTERNAL bool m0_fom_domain_is_idle(const struct m0_fom_domain *dom)
{
	return m0_forall(i, dom->fd_localities_nr,
			 dom->fd_localities[i]->fl_foms == 0);
}

M0_INTERNAL void m0_fom_locality_inc(struct m0_fom *fom)
{
	unsigned                key = fom->fo_service->rs_fom_key;
	struct m0_fom_locality *loc = fom->fo_loc;
	uint64_t                cnt;

	M0_ASSERT(key != 0);
	cnt = (uint64_t)m0_locality_lockers_get(&loc->fl_locality, key);
	M0_CNT_INC(cnt);
	M0_CNT_INC(loc->fl_foms);
	m0_addb2_hist_mod(&loc->fl_fom_active, loc->fl_foms);
	m0_locality_lockers_set(&loc->fl_locality, key, (void *)cnt);
}

M0_INTERNAL bool m0_fom_locality_dec(struct m0_fom *fom)
{
	unsigned                key = fom->fo_service->rs_fom_key;
	struct m0_fom_locality *loc = fom->fo_loc;
	uint64_t                cnt;

	M0_ASSERT(key != 0);
	cnt = (uint64_t)m0_locality_lockers_get(&loc->fl_locality, key);
	M0_CNT_DEC(cnt);
	M0_CNT_DEC(loc->fl_foms);
	m0_locality_lockers_set(&loc->fl_locality, key, (void *)cnt);
	m0_addb2_hist_mod(&loc->fl_fom_active, loc->fl_foms);
	return cnt == 0;
}

void m0_fom_fini(struct m0_fom *fom)
{
	struct m0_reqh *reqh;

	M0_ENTRY("fom: %p fop %p rep fop %p", fom, fom->fo_fop,
					      fom->fo_rep_fop);
	M0_PRE(m0_fom_phase(fom) == M0_FOM_PHASE_FINISH);
	M0_PRE(fom->fo_pending == NULL);

	reqh = m0_fom_reqh(fom);
	fom_state_set(fom, M0_FOS_FINISH);

	m0_sm_fini(&fom->fo_sm_phase);
	m0_sm_fini(&fom->fo_sm_state);
	runq_tlink_fini(fom);
	m0_fom_callback_fini(&fom->fo_cb);

	if (fom->fo_fop != NULL) {
		M0_LOG(M0_DEBUG, "fom: %p fop %p item %p[%u] rep fop %p",
		       fom, fom->fo_fop, &fom->fo_fop->f_item,
				m0_fop_opcode(fom->fo_fop), fom->fo_rep_fop);
		m0_fop_put_lock(fom->fo_fop);
	}
	if (fom->fo_rep_fop != NULL)
		m0_fop_put_lock(fom->fo_rep_fop);

	/*
	 * Channel lock is taken before decrementing the locality count
	 * because otherwise, a race window is left out because of which
	 * the function m0_reqh_idle_wait_for(), which checks the value of
	 * this locality count to figure out whether request handler is idle,
	 * can exit prematurely. This could result in an attempt to lock or
	 * unlock the channel mutex even after it is finalized by the caller
	 * of m0_reqh_idle_wait_for() function.
	 *
	 * TODO: This being a hot path, instead of taking and releasing a
	 * global lock, fom and service finalisations should synchronise
	 * through an RCU-like mechanism.
	 */
	m0_chan_lock(&reqh->rh_sm_grp.s_chan);
	if (m0_fom_locality_dec(fom))
		m0_chan_broadcast(&reqh->rh_sm_grp.s_chan);
	m0_chan_unlock(&reqh->rh_sm_grp.s_chan);

	M0_LEAVE();
}
M0_EXPORTED(m0_fom_fini);

void m0_fom_init(struct m0_fom *fom, const struct m0_fom_type *fom_type,
		 const struct m0_fom_ops *ops, struct m0_fop *fop,
		 struct m0_fop *reply, struct m0_reqh *reqh)
{
	M0_PRE(fom != NULL);
	M0_PRE(reqh != NULL);

	M0_ENTRY("fom: %p fop %p rep fop %p", fom, fop, reply);

	fom->fo_type	    = fom_type;
	fom->fo_ops	    = ops;
	fom->fo_transitions = 0;
	fom->fo_local	    = false;
	m0_fom_callback_init(&fom->fo_cb);
	runq_tlink_init(fom);

	if (fop != NULL) {
		m0_fop_get(fop);
		M0_LOG(M0_DEBUG, "fom: %p fop %p item %p[%u] rep fop %p",
		       fom, fop, &fop->f_item, m0_fop_opcode(fop), reply);
	}

	fom->fo_fop = fop;

	if (reply != NULL) {
		m0_fop_get(reply);
		fop->f_item.ri_reply = &reply->f_item;
	}
	fom->fo_rep_fop = reply;

	/**
	 * @note The service may be in M0_RST_STARTING state
	 * if the fom was launched on startup
	 */
	fom->fo_service = m0_reqh_service_find(fom_type->ft_rstype, reqh);

	M0_ASSERT(fom->fo_service != NULL);
	M0_LEAVE();
}
M0_EXPORTED(m0_fom_init);

static bool fom_clink_cb(struct m0_clink *link)
{
	struct m0_fom_callback *cb = container_of(link, struct m0_fom_callback,
						  fc_clink);
	M0_PRE(cb->fc_state >= M0_FCS_ARMED);

	if (cb->fc_state == M0_FCS_ARMED &&
	    (cb->fc_top == NULL || !cb->fc_top(cb)))
		m0_sm_ast_post(&cb->fc_fom->fo_loc->fl_group, &cb->fc_ast);

	return true;
}

static void fom_ast_cb(struct m0_sm_group *grp, struct m0_sm_ast *ast)
{
	struct m0_fom_callback *cb  = container_of(ast, struct m0_fom_callback,
						   fc_ast);
	struct m0_fom          *fom = cb->fc_fom;

	M0_PRE(m0_fom_invariant(fom));
	M0_PRE(cb->fc_state == M0_FCS_ARMED);

	if (fom_state(fom) == M0_FOS_WAITING)
		cb_run(cb);
	else {
		M0_ASSERT(fom_state(fom) == M0_FOS_READY ||
			  fom_is_blocked(fom));
		/*
		 * Call-back arrived while our fom is in READY state (hanging on
		 * the runqueue, waiting for its turn) or RUNNING state (blocked
		 * between m0_fom_block_enter() and
		 * m0_fom_block_leave()). Instead of executing the call-back
		 * immediately, add it to the stack of pending call-backs for
		 * this fom. The call-back will be executed by fom_exec() when
		 * the fom is about to return to the WAITING state.
		 */
		cb->fc_ast.sa_next = (void *)fom->fo_pending;
		fom->fo_pending = cb;
	}
}

M0_INTERNAL void m0_fom_callback_init(struct m0_fom_callback *cb)
{
	cb->fc_state = M0_FCS_DONE;
	m0_clink_init(&cb->fc_clink, fom_clink_cb);
}

M0_INTERNAL void m0_fom_callback_arm(struct m0_fom *fom, struct m0_chan *chan,
				     struct m0_fom_callback *cb)
{
	M0_PRE(cb->fc_bottom != NULL);
	M0_PRE(cb->fc_state == M0_FCS_DONE);

	cb->fc_fom = fom;

	cb->fc_ast.sa_cb = &fom_ast_cb;
	cb->fc_state = M0_FCS_ARMED;
	m0_mb();
	cb->fc_clink.cl_is_oneshot = true;
	m0_clink_add(chan, &cb->fc_clink);
}

static bool fom_callback_is_armed(const struct m0_fom_callback *cb)
{
	return cb->fc_state == M0_FCS_ARMED;
}

M0_INTERNAL bool m0_fom_is_waiting_on(const struct m0_fom *fom)
{
	return fom_callback_is_armed(&fom->fo_cb);
}

static void fom_ready_cb(struct m0_fom_callback *cb)
{
	m0_fom_ready(cb->fc_fom);
}

M0_INTERNAL void m0_fom_wait_on(struct m0_fom *fom, struct m0_chan *chan,
				struct m0_fom_callback *cb)
{
	cb->fc_bottom = fom_ready_cb;
	m0_fom_callback_arm(fom, chan, cb);
}

M0_INTERNAL void m0_fom_callback_fini(struct m0_fom_callback *cb)
{
	M0_PRE(cb->fc_state == M0_FCS_DONE);
	m0_clink_fini(&cb->fc_clink);
}

static void cb_cancel(struct m0_fom_callback *cb)
{
	struct m0_fom_callback *prev;

	prev = cb->fc_fom->fo_pending;
	while (prev != NULL && cb_next(prev) != cb)
		prev = cb_next(prev);
	if (prev != NULL)
		prev->fc_ast.sa_next = cb_next(cb);
}

M0_INTERNAL void m0_fom_callback_cancel(struct m0_fom_callback *cb)
{
	struct m0_clink *clink = &cb->fc_clink;

	M0_PRE(cb->fc_state >= M0_FCS_ARMED);

	if (cb->fc_state == M0_FCS_ARMED) {
		m0_clink_cleanup_locked(clink);
		cb_done(cb);
		/* Once the clink is finalised, the AST cannot be posted, cancel
		   the AST. */
		m0_sm_ast_cancel(&cb->fc_fom->fo_loc->fl_group, &cb->fc_ast);
		/* Once the AST is cancelled, cb cannot be added to the pending
		   list, cancel cb. */
		cb_cancel(cb);
	}
}

M0_INTERNAL void m0_fom_timeout_init(struct m0_fom_timeout *to)
{
	M0_SET0(to);
	m0_sm_timer_init(&to->to_timer);
	m0_fom_callback_init(&to->to_cb);
}

M0_INTERNAL void m0_fom_timeout_fini(struct m0_fom_timeout *to)
{
	m0_fom_callback_fini(&to->to_cb);
	m0_sm_timer_fini(&to->to_timer);
}

static void fom_timeout_cb(struct m0_sm_timer *timer)
{
	struct m0_fom_timeout  *to = container_of(timer, struct m0_fom_timeout,
						  to_timer);
	struct m0_fom_callback *cb = &to->to_cb;

	cb->fc_state = M0_FCS_ARMED;
	fom_ast_cb(to->to_timer.tr_grp, &cb->fc_ast);
}

static int fom_timeout_start(struct m0_fom_timeout *to,
			     struct m0_fom *fom,
			     void (*cb)(struct m0_fom_callback *),
			     m0_time_t deadline)
{
	to->to_cb.fc_fom    = fom;
	to->to_cb.fc_bottom = cb;
	return m0_sm_timer_start(&to->to_timer, fom->fo_sm_state.sm_grp,
				 fom_timeout_cb, deadline);
}

M0_INTERNAL int m0_fom_timeout_wait_on(struct m0_fom_timeout *to,
				       struct m0_fom *fom,
				       m0_time_t deadline)
{
	return fom_timeout_start(to, fom, fom_ready_cb, deadline);
}

M0_INTERNAL int m0_fom_timeout_arm(struct m0_fom_timeout *to,
				   struct m0_fom *fom,
				   void (*cb)(struct m0_fom_callback *),
				   m0_time_t deadline)
{
	return fom_timeout_start(to, fom, cb, deadline);
}

M0_INTERNAL void m0_fom_timeout_cancel(struct m0_fom_timeout *to)
{
	struct m0_fom_callback *cb = &to->to_cb;
	struct m0_sm_timer     *tr = &to->to_timer;

	if (m0_sm_timer_is_armed(tr) || fom_callback_is_armed(cb)) {
		M0_PRE(m0_fom_invariant(cb->fc_fom));

		m0_sm_timer_cancel(tr);
		m0_fom_callback_cancel(cb);
	}
}

M0_INTERNAL struct m0_fom_type *m0_fom__types[M0_OPCODES_NR];

M0_INTERNAL void m0_fom_type_init(struct m0_fom_type *type, uint64_t id,
				  const struct m0_fom_type_ops *ops,
				  const struct m0_reqh_service_type *svc_type,
				  const struct m0_sm_conf *sm)
{
	M0_PRE(IS_IN_ARRAY(id, m0_fom__types));
	M0_PRE(id > 0);
	M0_PRE(M0_IN(m0_fom__types[id], (NULL, type)));

	if (m0_fom__types[id] == NULL) {
		type->ft_id         = id;
		type->ft_ops        = ops;
		if (sm != NULL)
			type->ft_conf = *sm;
		type->ft_state_conf = fom_states_conf0;
		type->ft_rstype     = svc_type;
		m0_fom__types[id]   = type;
	}
}

static struct m0_sm_state_descr fom_states[] = {
	[M0_FOS_INIT] = {
		.sd_flags     = M0_SDF_INITIAL,
		.sd_name      = "Init",
		.sd_allowed   = M0_BITS(M0_FOS_FINISH, M0_FOS_READY)
	},
	[M0_FOS_READY] = {
		.sd_name      = "Ready",
		.sd_allowed   = M0_BITS(M0_FOS_RUNNING)
	},
	[M0_FOS_RUNNING] = {
		.sd_name      = "Running",
		.sd_allowed   = M0_BITS(M0_FOS_READY, M0_FOS_WAITING,
					M0_FOS_FINISH)
	},
	[M0_FOS_WAITING] = {
		.sd_name      = "Waiting",
		.sd_allowed   = M0_BITS(M0_FOS_READY, M0_FOS_FINISH)
	},
	[M0_FOS_FINISH] = {
		.sd_flags     = M0_SDF_TERMINAL,
		.sd_name      = "Finished",
	}
};

static struct m0_sm_trans_descr fom_trans[M0_FOS_TRANS_NR] = {
	{ "Schedule",  M0_FOS_INIT,     M0_FOS_READY },
	{ "Failed",    M0_FOS_INIT,     M0_FOS_FINISH },
	{ "Run",       M0_FOS_READY,    M0_FOS_RUNNING },
	{ "Yield",     M0_FOS_RUNNING,  M0_FOS_READY },
	{ "Sleep",     M0_FOS_RUNNING,  M0_FOS_WAITING },
	{ "Done",      M0_FOS_RUNNING,  M0_FOS_FINISH },
	{ "Wakeup",    M0_FOS_WAITING,  M0_FOS_READY },
	{ "Terminate", M0_FOS_WAITING,  M0_FOS_FINISH }
};

M0_INTERNAL struct m0_sm_conf fom_states_conf = {
	.scf_name      = "FOM states",
	.scf_nr_states = ARRAY_SIZE(fom_states),
	.scf_state     = fom_states,
	.scf_trans_nr  = ARRAY_SIZE(fom_trans),
	.scf_trans     = fom_trans
};

static struct m0_sm_conf fom_states_conf0;

M0_INTERNAL int m0_foms_init(void)
{
	fom_states_conf0 = fom_states_conf;
	return m0_sm_addb2_init(&fom_states_conf,
				M0_AVI_STATE, M0_AVI_STATE_COUNTER);
}

M0_INTERNAL void m0_foms_fini(void)
{
	m0_sm_addb2_fini(&fom_states_conf);
}

M0_INTERNAL void m0_fom_sm_init(struct m0_fom *fom)
{
	struct m0_sm_group *fom_group;

	M0_PRE(fom != NULL);
	M0_PRE(fom->fo_loc != NULL);

	fom_group = &fom->fo_loc->fl_group;
	m0_sm_init(&fom->fo_sm_phase, &fom->fo_type->ft_conf,
		   M0_FOM_PHASE_INIT, fom_group);
	m0_sm_init(&fom->fo_sm_state, &fom->fo_type->ft_state_conf,
		   M0_FOS_INIT, fom_group);
}

void m0_fom_phase_set(struct m0_fom *fom, int phase)
{
	M0_LOG(M0_DEBUG, "fom=%p, item %p[%u] phase set: %s -> %s", fom,
	       fom->fo_fop == NULL ? NULL : &fom->fo_fop->f_item,
	       fom->fo_fop == NULL ? 0 : m0_fop_opcode(fom->fo_fop),
	       m0_fom_phase_name(fom, m0_fom_phase(fom)),
	       m0_fom_phase_name(fom, phase));
	m0_sm_state_set(&fom->fo_sm_phase, phase);
}
M0_EXPORTED(m0_fom_phase_set);

void m0_fom_phase_move(struct m0_fom *fom, int32_t rc, int phase)
{
	M0_LOG(M0_DEBUG, "fom=%p, item %p[%u] phase set: %s -> %s", fom,
	       fom->fo_fop == NULL ? NULL : &fom->fo_fop->f_item,
	       fom->fo_fop == NULL ? 0 : m0_fop_opcode(fom->fo_fop),
	       m0_fom_phase_name(fom, m0_fom_phase(fom)),
	       m0_fom_phase_name(fom, phase));
	m0_sm_move(&fom->fo_sm_phase, rc, phase);
}
M0_EXPORTED(m0_fom_phase_move);

void m0_fom_phase_moveif(struct m0_fom *fom, int32_t rc, int phase0, int phase1)
{
	m0_fom_phase_move(fom, rc, rc == 0 ? phase0 : phase1);
}
M0_EXPORTED(m0_fom_phase_moveif);

int m0_fom_phase(const struct m0_fom *fom)
{
	return fom->fo_sm_phase.sm_state;
}
M0_EXPORTED(m0_fom_phase);

M0_INTERNAL const char *m0_fom_phase_name(const struct m0_fom *fom, int phase)
{
	return m0_sm_state_name(&fom->fo_sm_phase, phase);
}

M0_INTERNAL int m0_fom_rc(const struct m0_fom *fom)
{
	return fom->fo_sm_phase.sm_rc;
}

M0_INTERNAL bool m0_fom_is_waiting(const struct m0_fom *fom)
{
	return fom_state(fom) == M0_FOS_WAITING && is_in_wail(fom);
}

M0_INTERNAL int m0_fom_fol_rec_add(struct m0_fom *fom)
{
<<<<<<< HEAD
	return M0_RC(m0_dtx_fol_add(&fom->fo_tx));
}
=======
	int rc;

	M0_ENTRY();

	rc = m0_dtx_fol_add(&fom->fo_tx);
>>>>>>> 3e9bb2ca

M0_INTERNAL void m0_fom_fdmi_record_post(struct m0_fom *fom)
{
#ifndef __KERNEL__
<<<<<<< HEAD
	m0_fol_fdmi_post_record(fom);
#endif
=======
	if (rc == 0)
		m0_fol_fdmi_post_record(fom);
#endif
	return M0_RC(rc);
>>>>>>> 3e9bb2ca
}

M0_INTERNAL struct m0_reqh *m0_fom2reqh(const struct m0_fom *fom)
{
	M0_PRE(fom != NULL && fom->fo_service != NULL);
	return fom->fo_service->rs_reqh;
}

#undef M0_TRACE_SUBSYSTEM

/** @} endgroup fom */
/*
 *  Local variables:
 *  c-indentation-style: "K&R"
 *  c-basic-offset: 8
 *  tab-width: 8
 *  fill-column: 80
 *  scroll-step: 1
 *  End:
 */<|MERGE_RESOLUTION|>--- conflicted
+++ resolved
@@ -1736,29 +1736,14 @@
 
 M0_INTERNAL int m0_fom_fol_rec_add(struct m0_fom *fom)
 {
-<<<<<<< HEAD
 	return M0_RC(m0_dtx_fol_add(&fom->fo_tx));
 }
-=======
-	int rc;
-
-	M0_ENTRY();
-
-	rc = m0_dtx_fol_add(&fom->fo_tx);
->>>>>>> 3e9bb2ca
 
 M0_INTERNAL void m0_fom_fdmi_record_post(struct m0_fom *fom)
 {
 #ifndef __KERNEL__
-<<<<<<< HEAD
 	m0_fol_fdmi_post_record(fom);
 #endif
-=======
-	if (rc == 0)
-		m0_fol_fdmi_post_record(fom);
-#endif
-	return M0_RC(rc);
->>>>>>> 3e9bb2ca
 }
 
 M0_INTERNAL struct m0_reqh *m0_fom2reqh(const struct m0_fom *fom)
