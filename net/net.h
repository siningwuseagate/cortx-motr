/* -*- C -*- */
/*
 * Copyright (c) 2012-2020 Seagate Technology LLC and/or its Affiliates
 *
 * Licensed under the Apache License, Version 2.0 (the "License");
 * you may not use this file except in compliance with the License.
 * You may obtain a copy of the License at
 *
 *     http://www.apache.org/licenses/LICENSE-2.0
 *
 * Unless required by applicable law or agreed to in writing, software
 * distributed under the License is distributed on an "AS IS" BASIS,
 * WITHOUT WARRANTIES OR CONDITIONS OF ANY KIND, either express or implied.
 * See the License for the specific language governing permissions and
 * limitations under the License.
 *
 * For any questions about this software or licensing,
 * please email opensource@seagate.com or cortx-questions@seagate.com.
 *
 */


#pragma once

#ifndef __MOTR_NET_NET_H__
#define __MOTR_NET_NET_H__

#include <stdarg.h>

#include "lib/rwlock.h"
#include "lib/list.h"
#include "lib/tlist.h"
#include "lib/queue.h"
#include "lib/refs.h"
#include "lib/chan.h"
#include "lib/cond.h"
#include "lib/mutex.h"
#include "lib/time.h"
#include "lib/thread.h"
#include "lib/vec.h"
#include "net/net_otw_types.h"
#include "net/net_otw_types_xc.h"
#include "sm/sm.h"

/**
   @defgroup net Networking

   @brief The networking module provides an asynchronous, event-based message
   passing service, with support for asynchronous bulk data transfer (if used
   with an RDMA capable transport).

   Major data-types in M0 networking are:
   @li Network buffer (m0_net_buffer);
   @li Network buffer descriptor (m0_net_buf_desc);
   @li Network buffer event (m0_net_buffer_event);
   @li Network domain (m0_net_domain);
   @li Network end point (m0_net_end_point);
   @li Network transfer machine (m0_net_transfer_mc);
   @li Network transfer machine event (m0_net_tm_event);
   @li Network transport (m0_net_xprt);

   For documentation links, please refer to this file :
   doc/motr-design-doc-list.rst

   See RPC Bulk Transfer Task Plan for details on the design and use of this
   API.  If you are writing a transport, then the document is the reference
   for the internal threading and serialization model.

   See HLD of Motr LNet Transport for additional details on the design and
   use of this API.

   @{

 */

/* import */
struct m0_bitmap;

/* export */
struct m0_net_xprt;
struct m0_net_xprt_ops;
struct m0_net_domain;
struct m0_net_transfer_mc;
struct m0_net_tm_event;
struct m0_net_tm_callbacks;
struct m0_net_end_point;
struct m0_net_buffer;
struct m0_net_buf_desc;
struct m0_net_buffer_event;
struct m0_net_buffer_callbacks;
struct m0_net_qstats;

/**
   Constructor for the network library
 */
M0_INTERNAL int m0_net_init(void);

/**
   Destructor for the network library.
   Releases all allocated resources.
 */
M0_INTERNAL void m0_net_fini(void);

enum {
	/**
	   Default minimum number of receive queue buffers for automatic
	   provisioning.
	 */
	M0_NET_TM_RECV_QUEUE_DEF_LEN = 2,
};

/**
   Network transport (e.g. lnet).
 */
struct m0_net_xprt {
	const char                   *nx_name;
	const struct m0_net_xprt_ops *nx_ops;
};

/**
   Network transport operations. The network domain mutex must be
   held to invoke these methods, unless explicitly stated otherwise.
 */
struct m0_net_xprt_ops {
	/**
	   Initialises transport specific part of a domain (e.g., start threads,
	   initialise portals).
	   Only the m0_net_mutex is held across this call.
	 */
	int  (*xo_dom_init)(const struct m0_net_xprt *xprt,
			    struct m0_net_domain *dom);
	/**
	   Finalises transport resources in a domain.
	   Only the m0_net_mutex is held across this call.
	 */
	void (*xo_dom_fini)(struct m0_net_domain *dom);

	/**
	   Performs transport level initialization of the transfer machine.

	   All fields will be initialized at this time, specifically:

	       - ntm_dom
	       - ntm_xprt_private - Initialized to NULL. The method can
	         set its own value in the structure.

	   @retval 0 (success)
	   @retval -errno (failure)
	   @see m0_net_tm_init()
	 */
	int (*xo_tm_init)(struct m0_net_transfer_mc *tm);

	/**
	   Optional method to set the processor affinity for the threads of
	   a transfer machine.
	   The transfer machine must be initialized but not yet started.
	   @param processors Processor bitmap.
	   @retval -ENOSYS  No affinity support available. Implied by a
	   missing method.
	 */
	int (*xo_tm_confine)(struct m0_net_transfer_mc *tm,
			     const struct m0_bitmap *processors);

	/**
	   Initiates the startup of the (initialized) transfer machine.
	   A completion event should be posted when started, using a different
	   thread.
	   <b>Serialized using the transfer machine mutex.</b>

	   The following fields are of special interest to this method:
	       - ntm_dom
	       - ntm_xprt_private

	   @param addr Address (network end-point string representation) of the
	          transfer machine. The method should not reference this string
	          after it returns.

	   @see m0_net_tm_start()
	 */
	int (*xo_tm_start)(struct m0_net_transfer_mc *tm, const char *addr);

	/**
	   Initiates the shutdown of a transfer machine, cancelling any
	   pending startup.
	   No incoming messages should be accepted.  Pending operations should
	   drain or be cancelled if requested.
	   A completion event should be posted when stopped, using a different
	   thread.
	   <b>Serialized using the transfer machine mutex.</b>
	   @param tm   Transfer machine pointer.
	   @param cancel Pending outbound operations should be cancelled
	   immediately.
	   @retval 0 (success)
	   @retval -errno (failure)
	   @see m0_net_tm_stop()
	 */
	int (*xo_tm_stop)(struct m0_net_transfer_mc *tm, bool cancel);

	/**
	   Releases resources associated with a transfer machine.
	   The transfer machine will be in the stopped state.

	   The following fields are of special interest to this method:

	       - ntm_dom
	       - ntm_xprt_private - The method should free any
	         allocated memory tracked by this pointer.
	   @see m0_net_tm_fini()
	 */
	void (*xo_tm_fini)(struct m0_net_transfer_mc *tm);

	/**
	   Creates an end point with a specific address.
	   @param epp     Returned end point data structure.
	   @param addr    Address string.  Could be NULL to
			  indicate dynamic addressing.
			  Do not reference the string after return.

	   @see m0_net_end_point_create()
	 */
	int (*xo_end_point_create)(struct m0_net_end_point **epp,
				   struct m0_net_transfer_mc *tm,
				   const char *addr);

	/**
	   Registers the buffer for use with a transfer machine in
	   the manner indicated by the m0_net_buffer.nb_qtype value.
	   @see m0_net_buffer_register()
	 */
	int (*xo_buf_register)(struct m0_net_buffer *nb);

	/**
	   Deregisters the buffer from the transfer machine.
	   @see m0_net_buffer_deregister()
	 */
	void (*xo_buf_deregister)(struct m0_net_buffer *nb);

	/**
	   Initiates an operation on a buffer on the transfer machine's
	   queues.

	   In the case of buffers added to the M0_NET_QT_ACTIVE_BULK_RECV or
	   M0_NET_QT_ACTIVE_BULK_SEND queues, the method should validate that
	   the buffer size or data length meet the size requirements encoded
	   within the network buffer descriptor m0_net_buffer::nb_desc.

	   In the case of the buffers added to the M0_NET_QT_PASSIVE_BULK_RECV
	   or M0_NET_QT_PASSIVE_BULK_SEND queues, the method should set the
	   network buffer descriptor in the specified buffer
	   (m0_net_buffer::nb_desc).

	   The M0_NET_BUF_IN_USE flag will be cleared before invoking the
	   method. This allows the transport to use this flag to defer
	   operations until later, which is useful if buffers are added during
	   transfer machine state transitions.

	   The M0_NET_BUF_QUEUED flag and the nb_add_time field
	   will be set prior to calling the method.

	   <b>Serialized using the transfer machine mutex.</b>

	   @pre nb->nb_tm != NULL
	   @see m0_net_buffer_add(), struct m0_net_buffer
	 */
	int (*xo_buf_add)(struct m0_net_buffer *nb);

	/**
	   Cancels an operation involving a buffer.
	   The method should cancel the operation involving use of the
	   buffer, as described by the value of the m0_net_buffer.nb_qtype
	   field.
	   The M0_NET_BUF_CANCELLED flag should be set in buffers whose
	   operations get cancelled, so m0_net_buffer_event_post() can
	   enforce the right error status.
	   <b>Serialized using the transfer machine mutex.</b>

	   @pre nb->nb_tm != NULL
	   @pre m0_net__qtype_is_valid(nb->nb_qtype)
	   @see m0_net_buffer_del()
	 */
	void (*xo_buf_del)(struct m0_net_buffer *nb);

	/**
	   Invoked by the m0_net_buffer_event_deliver_synchronously()
	   subroutine to request the transport to disable automatic delivery
	   of buffer events. The method is optional and need not be specified
	   if this support is not available.
	   If supported, then the xo_bev_deliver_all() and the xo_bev_pending()
	   operations must be provided.
	   @see m0_net_buffer_event_deliver_synchronously()
	 */
	int  (*xo_bev_deliver_sync)(struct m0_net_transfer_mc *tm);

	/**
	   Invokes m0_net_buffer_event_post() for all pending events.

	   Invoked by the m0_net_buffer_event_deliver_all()
	   subroutine. Optional if the synchronous buffer event delivery
	   feature is not supported.

	   As buffer event delivery takes place without holding the transfer
	   machine mutex, the transport should protect the invocation of this
	   subroutine from synchronous termination of the transfer machine.
	 */
	void (*xo_bev_deliver_all)(struct m0_net_transfer_mc *tm);

	/**
	   Returns true, iff there are pending events.

	   Invoked by the m0_net_buffer_event_pending() subroutine.  Optional
	   if the synchronous buffer event delivery feature is not supported.
	 */
	bool (*xo_bev_pending)(struct m0_net_transfer_mc *tm);

	/**
	   Arranges for the given channel to be signalled when new event
	   arrives.

	   Invoked by the m0_net_buffer_event_notify() subroutine. Optional if
	   the synchronous buffer event delivery feature is not supported.
	 */
	void (*xo_bev_notify)(struct m0_net_transfer_mc *tm,
			      struct m0_chan *chan);

	/**
	   Retrieves the maximum buffer size (includes all segments).
	   @retval size    Returns the maximum buffer size.
	   @see m0_net_domain_get_max_buffer_size()
	 */
	m0_bcount_t (*xo_get_max_buffer_size)(const struct m0_net_domain *dom);

	/**
	   Retrieves the maximum buffer segment size.
	   @retval size    Returns the maximum segment size.
	   @see m0_net_domain_get_max_buffer_segment_size()
	 */
	m0_bcount_t (*xo_get_max_buffer_segment_size)(const struct m0_net_domain
						      *dom);

	/**
	   Retrieves the maximum number of buffer segments.
	   @retval num_segs Returns the maximum number of buffer segments.
	   @see m0_net_domain_get_max_buffer_segments()
	 */
	int32_t (*xo_get_max_buffer_segments)(const struct m0_net_domain *dom);

	/**
	   Retrieves the buffer descriptor size.
	 */
	m0_bcount_t (*xo_get_max_buffer_desc_size)(const struct m0_net_domain
						   *dom);
};

/**
   A collection of network resources.
 */
struct m0_net_domain {
	/**
	   This mutex is used to protect the resources associated with
	   a network domain.
	 */
	struct m0_mutex     nd_mutex;

	/** List of m0_net_buffer structures registered with the domain. */
	struct m0_list      nd_registered_bufs;

	/**
	   List of m0_net_transfer_mc structures. Machines are linked here
	   through ntm_dom_linkage::ntm_dom_linkage.
	 */
	struct m0_list      nd_tms;

	/** Transport private domain data. */
	void               *nd_xprt_private;

	/** This domain's transport. */
	const struct m0_net_xprt *nd_xprt;

	/** Linkage for invoking application. */
	struct m0_tlink     nd_app_linkage;

	/** Maximum number of segments in a net buffer.
         * This value is retrieved from xo_get_max_buffer_segments() via
         * m0_net_domain_get_max_buffer_segments()
         */
	uint32_t            nd_get_max_buffer_segments;

	/** Maximum segment size in a net buffer.
         * This value is retrieved from xo_get_max_buffer_segment_size() via
         * m0_net_domain_get_max_buffer_segment_size()
         */
	m0_bcount_t         nd_get_max_buffer_segment_size;

	/** Maximum size of a net buffer.
         * This value is retrieved from xo_get_max_buffer_size() via
         * m0_net_domain_get_max_buffer_size()
         */
	m0_bcount_t         nd_get_max_buffer_size;

	/** Maximum net buffer descriptor size.
         * This value is retrieved from xo_get_max_buffer_desc_size() via
         * m0_net_domain_get_max_buffer_desc_size()
         */
	m0_bcount_t         nd_get_max_buffer_desc_size;

	uint64_t            nd_magix;
};

/**
   Initialises a domain.
   @pre dom->nd_xprt == NULL
 */
int m0_net_domain_init(struct m0_net_domain *dom,
			const struct m0_net_xprt *xprt);

/**
   Releases resources related to a domain.
   @pre All end points, registered buffers and transfer machines released.
   @param dom Domain pointer.
 */
void m0_net_domain_fini(struct m0_net_domain *dom);

/**
   Returns the the maximum buffer size allowed for the domain.
   This includes all segments.
 */
M0_INTERNAL m0_bcount_t m0_net_domain_get_max_buffer_size(struct m0_net_domain
							  *dom);

/**
   Returns the maximum buffer segment size allowed for the domain.
 */
M0_INTERNAL m0_bcount_t m0_net_domain_get_max_buffer_segment_size(struct
								  m0_net_domain
								  *dom);

/**
   Returns the size of m0_net_buf_desc for a given net domain.

   @retval size Size of m0_net_buf_desc for the transport associated
   with given net domain.
 */
M0_INTERNAL m0_bcount_t m0_net_domain_get_max_buffer_desc_size(struct
							       m0_net_domain
							       *dom);

/**
   Returns the maximum number of buffer segments for the domain.
 */
M0_INTERNAL int32_t m0_net_domain_get_max_buffer_segments(struct m0_net_domain
							  *dom);

/**
   This represents an addressable network end point. Memory for this data
   structure is managed by the network transport component and is associated
   with the transfer machine that created the structure.

   Multiple entities may reference and use the data structure at the same time,
   so a reference count is maintained within it to determine when it is safe to
   release the structure.

   Transports should embed this data structure in their private end point
   structures, and provide the release() method required to free them.
   The release() method, which is called with the transfer machine mutex
   locked, should remove the data structure from the transfer machine
   ntm_end_points list.
 */
struct m0_net_end_point {
	/** Magic number. */
	uint64_t                   nep_magix;
	/** Keeps track of usage. */
	struct m0_ref              nep_ref;
	/** Pointer to transfer machine. */
	struct m0_net_transfer_mc *nep_tm;
	/**
	   Linkage in the transfer machine list,
	   m0_net_transfer_mc::ntm_end_points.
	 */
	struct m0_tlink            nep_tm_linkage;
	/**
	   Transport specific printable representation of the
	   end point address.
	 */
	const char                *nep_addr;
};

/**
 * Endpoint lists. Used for the transfer machine ntm_end_points list.
 */
M0_TL_DESCR_DECLARE(m0_nep, M0_EXTERN);
M0_TL_DECLARE(m0_nep, M0_INTERNAL, struct m0_net_end_point);

/**
   Allocates an end point data structure representing the desired
   end point and sets its reference count to 1,
   or increments the reference count of an existing matching data structure.
   The data structure is linked to the transfer machine.
   The invoker should call the m0_net_end_point_put() when the
   data structure is no longer needed.
   @param epp Pointer to a pointer to the data structure which will be
   set upon return.  The reference count of the returned data structure
   will be at least 1.
   @param tm  Transfer machine pointer.  The transfer machine must be in
   the started state.
   @param addr String describing the end point address in a transport specific
   manner.  The format of this address string is the same as the printable
   representation form stored in the end point nep_addr field.  It is optional,
   and if NULL, the transport may support assignment of an end point with a
   dynamic address; however this is not guaranteed.
   The address string, if specified, is not referenced again after return from
   this subroutine (i.e., the allocated end point gets the copy).

   @see m0_net_end_point_get(), m0_net_end_point_put()
   @pre tm->ntm_state == M0_NET_TM_STARTED
   @post (*epp)->nep_ref->ref_cnt >= 1 && (*epp)->nep_addr != NULL &&
   (*epp)->nep_tm == tm
 */
M0_INTERNAL int m0_net_end_point_create(struct m0_net_end_point **epp,
					struct m0_net_transfer_mc *tm,
					const char *addr);

/**
   Increments the reference count of an end point data structure.
   This is used to safely point to the structure in a different context -
   when done, the reference count should be decremented by a call to
   m0_net_end_point_put().

   @pre ep->nep_ref->ref_cnt > 0
 */
M0_INTERNAL void m0_net_end_point_get(struct m0_net_end_point *ep);

/**
   Decrements the reference count of an end point data structure.
   The structure will be released when the count goes to 0.
   @param ep End point data structure pointer.
   Do not dereference this pointer after this call.
   @pre ep->nep_ref->ref_cnt >= 1
   @note The transfer machine mutex will be obtained internally to synchronize
   the transport provided release() method in case the end point gets released.
 */
void m0_net_end_point_put(struct m0_net_end_point *ep);

/**
    This enumeration describes the types of logical queues in a transfer
    machine.

    @note We use the term "queue" here to imply that the order of addition
          matters; in reality, while it *may* matter, external factors
          have a *much* larger influence on the actual order in which
          buffer operations complete; we're not implying FIFO semantics here!

    Consider:

    - The underlying transport manages message buffers. Since there is a great
      deal of concurrency and latency involved with network communication, and
      message sizes can vary, a completed (sent or received) message buffer is
      not necessarily the first that was added to its "queue" for that purpose.

    - The upper protocol layers of the <i>remote</i> end points are responsible
      for initiating bulk data transfer operations, which ultimately determines
      when passive buffers complete in <i>this</i> process.  The remote upper
      protocol layers can, and probably will, reorder requests into an optimal
      order for themselves, which does not necessarily correspond to the order
      in which the passive bulk data buffers were added.

    The fact of the matter is that the transfer machine itself
    is really only interested in tracking buffer existence and uses
    lists and not queues internally.
 */
enum m0_net_queue_type {
	/** Queue with buffers to receive messages. */
	M0_NET_QT_MSG_RECV = 0,

	/** Queue with buffers with messages to send. */
	M0_NET_QT_MSG_SEND,

	/**
	   Queue with buffers awaiting completion of
	   remotely initiated bulk data send operations
	   that will read from these buffers.
	 */
	M0_NET_QT_PASSIVE_BULK_RECV,

	/**
	   Queue with buffers awaiting completion of
	   remotely initiated bulk data receive operations
	   that will write to these buffers.
	 */
	M0_NET_QT_PASSIVE_BULK_SEND,

	/**
	   Queue with buffers awaiting completion of
	   locally initiated bulk data receive operations
	   that will read from passive buffers.
	 */
	M0_NET_QT_ACTIVE_BULK_RECV,

	/**
	   Queue with buffers awaiting completion of
	   locally initiated bulk data send operations
	   to passive buffers.
	 */
	M0_NET_QT_ACTIVE_BULK_SEND,

	M0_NET_QT_NR
};

/** A transfer machine can be in one of the following states. */
enum m0_net_tm_state {
	M0_NET_TM_UNDEFINED = 0, /**< Undefined, prior to initialization */
	M0_NET_TM_INITIALIZED,   /**< Initialized */
	M0_NET_TM_STARTING,      /**< Startup in progress */
	M0_NET_TM_STARTED,       /**< Active */
	M0_NET_TM_STOPPING,      /**< Shutdown in progress */
	M0_NET_TM_STOPPED,       /**< Stopped */
	M0_NET_TM_FAILED         /**< Failed TM, must be fini'd */
};

/** Transfer machine event types. */
enum m0_net_tm_ev_type {
	M0_NET_TEV_ERROR = 0,      /**< General error */
	M0_NET_TEV_STATE_CHANGE,   /**< Transfer machine state change event */
	M0_NET_TEV_DIAGNOSTIC,     /**< Diagnostic event */
	M0_NET_TEV_NR
};

/**
   Data structure used to provide asynchronous notification of
   significant events, such as the completion of buffer operations,
   transfer machine state changes and general errors.

   All events have the following fields set:
   - nte_type
   - nte_tm
   - nte_time
   - nte_status

   The nte_type field should be referenced to determine the type of
   event, and which other fields of this structure get set:

   - M0_NET_TEV_ERROR provides error notification, out of the context of
     any buffer operation completion, or a transfer machine state change.
     No additional fields are set.

   - M0_NET_TEV_STATE_CHANGE provides notification of a transfer machine
     state change.
     The nte_next_state field describes the destination state.
     Refer to the nte_status field to determine if the operation succeeded.
     The nte_ep field is set if the next state is M0_NET_TM_STARTED; the
     value is used to set the ntm_ep field of the transfer machine.

   - M0_NET_TEV_DIAGNOSTIC provides diagnostic information.
     The nte_payload field may point to transport specific data.
     The API does not require nor specify how a transport produces
     diagnostic information, but does require that diagnostic events
     not be produced unless explicitly requested.

   This data structure is typically allocated on the stack of the thread
   that invokes the m0_net_tm_event_post() subroutine.  Applications
   should not attempt to save a reference to it from their callback
   functions.

   @see m0_net_tm_event_post() for details on event delivery concurrency.
 */
struct m0_net_tm_event {
	/**
	   Indicates the type of event.
	   Other fields get set depending on the value of this field.
	 */
	enum m0_net_tm_ev_type     nte_type;

	/**
	   Transfer machine pointer.
	 */
	struct m0_net_transfer_mc *nte_tm;

	/**
	   Time the event is posted.
	 */
	m0_time_t                  nte_time;

	/**
	   Status or error code associated with the event.

	   In all event types other than M0_NET_TEV_DIAGNOSTIC, a 0 in this
	   field implies successful completion, and a negative error number
	   is used to indicate the reasons for failure.
	   The following errors are well defined:
		- <b>-ENOBUFS</b> This indicates that the transfer machine
		lost messages due to a lack of receive buffers.

	   Diagnostic events are free to make any use of this field.
	 */
	int32_t                    nte_status;

	/**
	   Valid only if the nte_type is M0_NET_TEV_STATE_CHANGE.

	   The next state of the transfer machine is set in this field.
	   Any associated error condition defined by the nte_status field.
	 */
	enum m0_net_tm_state       nte_next_state;

	/**
	   End point pointer to be used to set the value of the ntm_ep
	   field when the state changes to M0_NET_TM_STARTED.
	*/
	struct m0_net_end_point   *nte_ep;

	/**
	   Valid only if the nte_type is M0_NET_TEV_STATE_DIAGNOSTIC.

	   Transports may use this to point to internal data; they
	   could also choose to embed the event data structure
	   in a transport specific structure appropriate to the event.
	   Either approach would be of use to a diagnostic application.
	 */
	void                      *nte_payload;
};

/**
   Callbacks associated with a transfer machine.
   Multiple transfer machines can reference an instance of this structure.
 */
struct m0_net_tm_callbacks {
	/**
	   Event callback.
	   @param ev Pointer to the transfer machine event. The pointer
	   is not valid after return from the subroutine.
	 */
	void (*ntc_event_cb)(const struct m0_net_tm_event *ev);
};

/**
   Statistical data maintained for each transfer machine queue.
   It is up to the higher level layers to retrieve the data and
   reset the statistical counters.
 */
struct m0_net_qstats {
	/**
	   The number of add operations performed.
	 */
	uint64_t        nqs_num_adds;

	/**
	   The number of del operations performed.
	 */
	uint64_t        nqs_num_dels;

	/**
	   The number of successful events posted on buffers in the queue.
	 */
	uint64_t        nqs_num_s_events;

	/**
	   The number of failure events posted on buffers in the queue.

	    In the case of the M0_NET_QT_MSG_RECV queue the failure
	    counter is also incremented when auto-provisioning fails, with an
	    increment equal to the number of buffers required to fill the
	    queue to its minimal level.
	 */
	uint64_t        nqs_num_f_events;

	/**
	    The total of time spent in the queue by all buffers
	    measured from when they were added to the queue
	    to the time their completion event got posted.
	 */
	m0_time_t       nqs_time_in_queue;

	/**
	   The total number of bytes processed by buffers in the queue.
	   Computed at completion.
	 */
	uint64_t        nqs_total_bytes;

	/**
	   The maximum number of bytes processed in a single
	   buffer in the queue.
	   Computed at completion.
	 */
	uint64_t        nqs_max_bytes;
};

/**
   This data structure tracks message buffers and supports callbacks to notify
   the application of changes in state associated with these buffers.
 */
struct m0_net_transfer_mc {
	/**
	   Pointer to application callbacks. Should be set before
	   initialization.
	 */
	const struct m0_net_tm_callbacks *ntm_callbacks;

	/** Specifies the transfer machine state. */
	enum m0_net_tm_state        ntm_state;

	struct m0_sm_group          ntm_group;

	/**
	   Mutex associated with the transfer machine.
	   The mutex is used when the transfer machine state is in
	   the bounds:
	   M0_NET_TM_INITIALIZED < state < M0_NET_TM_STOPPED.

	   Most transfer machine operations are protected by this mutex. The
	   presence of this mutex in the transfer machine provides a tighter
	   locus of memory accesses to the data structures associated with the
	   operation of a single transfer machine, than would occur were the
	   domain mutex used.  It also reduces the memory access overlaps
	   between individual transfer machines. Transports could use this
	   memory access pattern to provide processor-affinity support for
	   buffer operation on a per-transfer-machine-per-processor basis, by
	   invoking the buffer operation callbacks on the same processor used
	   to submit the buffer operation.
	 */
#define ntm_mutex ntm_group.s_lock

	/**
	   Callback activity is tracked by this counter.
	   It is incremented by m0_net_tm_post_event() before invoking
	   a callback, and decremented when it returns.

	   This counter is used to guarantee that a transfer machine is not
	   finalised while callbacks for it are executing.
	 */
	uint32_t                    ntm_callback_counter;

	/** Network domain pointer */
	struct m0_net_domain       *ntm_dom;

	/** List of m0_net_end_point structures. Managed by the transport. */
	struct m0_tl                ntm_end_points;

	/**
	   End point associated with this transfer machine.

	   Messages sent from this transfer machine appear to have originated
	   from this end point.

	   It is created internally with the address provided in the call to
	   m0_net_tm_start(). The field is set only upon successful start of
	   the transfer machine. The field is cleared during fini.
	 */
	struct m0_net_end_point    *ntm_ep;

	/**
	   Waiters for event notifications. They do not get copies
	   of the event.
	 */
	struct m0_chan              ntm_chan;

	/** Lists of m0_net_buffer structures by queue type. */
	struct m0_tl		    ntm_q[M0_NET_QT_NR];

	/** Statistics maintained per logical queue. */
	struct m0_net_qstats        ntm_qstats[M0_NET_QT_NR];

	/** Domain linkage (m0_net_domain::nd_tms). */
	struct m0_list_link         ntm_dom_linkage;

	/** Transport private data. */
	void                       *ntm_xprt_private;

	/**
	   True iff automatic delivery of buffer events will take place.
	 */
	bool                        ntm_bev_auto_deliver;

	/**
	   The buffer pool to use for automatic receive queue provisioning.
	 */
	struct m0_net_buffer_pool  *ntm_recv_pool;

	/**
	   Callbacks structure for automatically allocated receive queue
	   buffers.
	 */
	const struct m0_net_buffer_callbacks *ntm_recv_pool_callbacks;

	/**
	   Minimum queue length for the receive queue when provisioning
	   automatically.  The default value is ::M0_NET_TM_RECV_QUEUE_DEF_LEN.
	 */
	uint32_t                    ntm_recv_queue_min_length;

	/**
	   Atomic variable tracking the number of buffers needed for the
	   receive queue when automatically provisioning and out of buffers.
	 */
	struct m0_atomic64          ntm_recv_queue_deficit;

	/**
	   The color assigned to the transfer machine for locality
	   support when provisioning from a buffer pool.
	   The value is initialized to @c ~0.
	 */
	uint32_t                    ntm_pool_colour;

	/**
	   Minimum remaining size in a buffer in TM receive queue to allow reuse
	   for multiple messages.
	 */
	m0_bcount_t		    ntm_recv_queue_min_recv_size;

	/**
	   Maximum number of messages that may be received in the buffer in
	   TM Receive queue.
	 */
	uint32_t		    ntm_recv_queue_max_recv_msgs;
};

/**
   Initializes a transfer machine.

   Prior to invocation the following fields should be set:

   - m0_net_transfer_mc.ntm_state should be set to M0_NET_TM_UNDEFINED.
     Zeroing the entire structure has the side effect of setting this value.

   - m0_net_transfer_mc.ntm_callbacks should point to a properly initialized
     struct m0_net_tm_callbacks data structure.

   All fields in the structure other then the above will be set to their
   appropriate initial values.

   @param dom     Network domain pointer.

   @post tm->ntm_bev_auto_deliver is set.
   @post (tm->ntm_pool_colour == M0_NET_BUFFER_POOL_ANY_COLOR &&
          tm->ntm_recv_pool_queue_min_length == M0_NET_TM_RECV_QUEUE_DEF_LEN)
 */
M0_INTERNAL int m0_net_tm_init(struct m0_net_transfer_mc *tm,
			       struct m0_net_domain      *dom);

/**
   Finalizes a transfer machine, releasing any associated
   transport specific resources.

   All application references to end points associated with this transfer
   machine should be released prior to this call.

   @pre
   M0_IN(tm->ntm_state, (M0_NET_TM_STOPPED,
                         M0_NET_TM_FAILED, M0_NET_TM_INITIALIZED)) &&
   ((m0_nep_tlist_is_empty(&tm->ntm_end_points) && tm->ntm_ep == NULL) ||
    (m0_nep_tlist_length(&tm->ntm_end_points) == 1 &&
     m0_nep_tlist_contains(&tm->ntm_end_points, tm->ntm_ep) &&
     m0_atomic64_get(tm->ntm_ep->nep_ref.ref_cnt) == 1))
 */
M0_INTERNAL void m0_net_tm_fini(struct m0_net_transfer_mc *tm);

/**
   Sets the processor affinity of the threads of a transfer machine.
   The transfer machine must be initialized but not yet started.

   Support for this operation is transport specific.
   @param processors Processor bitmap.  The bit map is not referenced
          internally after the subroutine returns.

   @retval -ENOSYS  No affinity support available in the transport.

   @pre tm->ntm_state == M0_NET_TM_INITIALIZED

   @see @ref Processor "Processor API"
   @see @ref bitmap "Bitmap API"
 */
M0_INTERNAL int m0_net_tm_confine(struct m0_net_transfer_mc *tm,
				  const struct m0_bitmap *processors);

/**
   Starts a transfer machine.

   The subroutine does not block the invoker. Instead the state is
   immediately changed to M0_NET_TM_STARTING, and an event will be
   posted to indicate when the transfer machine has transitioned to
   the M0_NET_TM_STARTED state.

   @note It is possible that the state change event be posted before this
   subroutine returns.
   It is guaranteed that the event will be posted on a different thread.

   @param tm  Transfer machine pointer.

   @param addr End point address to associate with the transfer machine.  May
          be null if dynamic addressing is supported by the transport.  The end
          point is created internally and made visible by the ntm_ep field only
          if the start operation succeeds.

   @pre tm->ntm_state == M0_NET_TM_INITIALIZED

   @see m0_net_end_point_create()
 */
M0_INTERNAL int m0_net_tm_start(struct m0_net_transfer_mc *tm,
				const char *addr);

/**
   Initiates the shutdown of a transfer machine.  New messages will
   not be accepted and new end points cannot be created.
   Pending operations will be completed or aborted as desired.

   All end point references must be released by the application prior
   to invocation. The only end point reference that may exist is that of
   this transfer machine itself, and that will be released during fini.

   The subroutine does not block the invoker.  Instead the state is
   immediately changed to M0_NET_TM_STOPPING, and an event will be
   posted to indicate when the transfer machine has transitioned to
   the M0_NET_TM_STOPPED state.

   @note It is possible that the state change event be posted before this
   subroutine returns.
   It is guaranteed that the event will be posted on a different thread.

   @pre M0_IN(tm->ntm_state, (M0_NET_TM_INITIALIZED,
                              M0_NET_TM_STARTING, M0_NET_TM_STARTED))

   @param abort Cancel pending operations. Support for this option is
   transport specific.
 */
M0_INTERNAL int m0_net_tm_stop(struct m0_net_transfer_mc *tm, bool abort);

/**
   Retrieves transfer machine statistics for all or for a single logical queue,
   optionally resetting the data.  The operation is performed atomically
   with respect to on-going transfer machine activity.

   @param qtype Logical queue identifier of the queue concerned. Specify
          M0_NET_QT_NR instead if all the queues are to be considered.

   @param qs Returned statistical data. May be NULL if only a reset operation
          is desired.  Otherwise should point to a single m0_net_qstats data
          structure if the value of <b>qtype</b> is not M0_NET_QT_NR, or else
          should point to an array of M0_NET_QT_NR such structures in which to
          return the statistical data on all the queues.

   @param reset Ttrue iff the associated statistics data should be reset at the
          same time.

   @pre tm->ntm_state >= M0_NET_TM_INITIALIZED
 */
M0_INTERNAL int m0_net_tm_stats_get(struct m0_net_transfer_mc *tm,
				    enum m0_net_queue_type qtype,
				    struct m0_net_qstats *qs, bool reset);

/**
   A transfer machine is notified of non-buffer related events of interest
   with this subroutine.
   Typically, the subroutine is invoked by the transport associated with
   the transfer machine.

   The event data structure is not referenced from elsewhere after this
   subroutine returns, so may be allocated on the stack of the calling thread.

   Multiple concurrent events may be delivered for a given transfer machine.

   The subroutine will also signal to all waiters on the
   m0_net_transfer_mc::ntm_chan field after delivery of the callback.

   The invoking process should be aware that the callback subroutine could
   end up making re-entrant calls to the transport layer.

   @param ev Event pointer. The m0_net_tm_event::nte_tm field identifies the
   transfer machine.

   @see m0_net_tm_buffer_post()
 */
M0_INTERNAL void m0_net_tm_event_post(const struct m0_net_tm_event *ev);

/**
   Associates a buffer pool color with a transfer machine. This helps
   establish an association between a network buffer and the transfer machine
   when provisioning from a buffer pool, which can considerably improve the
   spatial and temporal locality of future provisioning calls from the buffer
   pool.

   Automatically provisioned receive queue network buffers will be allocated
   with the specified color. The application can also use this color when
   provisioning buffers for this transfer machine in other network buffer pool
   use cases.

   If this function is not called, the transfer machine's color is initialized
   to @c ~0.

   @pre M0_IN(tm->ntm_state, (M0_NET_TM_INITIALIZED, M0_NET_TM_STARTED))

   @see m0_net_tm_colour_get(), m0_net_tm_pool_attach()
 */
M0_INTERNAL void m0_net_tm_colour_set(struct m0_net_transfer_mc *tm,
				      uint32_t colour);

/**
   Returns the buffer pool color associated with a transfer machine.
   @see m0_net_tm_colour_set()
 */
M0_INTERNAL uint32_t m0_net_tm_colour_get(struct m0_net_transfer_mc *tm);

/**
   Enables the automatic provisioning of network buffers to the receive
   queue of the transfer machine from the specified network buffer pool.

   Provisioning takes place at the following times:
   - Upon transfer machine startup
   - Prior to delivery of a de-queueud receive message buffer
   - When buffers are returned to an exhausted network buffer pool and there
     are transfer machines that can be re-provisioned from that pool. This
     requires that the application invoke the
     m0_net_domain_buffer_pool_not_empty() subroutine from the pool's not-empty
     callback.
   - When the minimum length of the receive buffer queue is modified.
   @param bufpool Pointer to a network buffer pool.
   @param callbacks Pointer to the callbacks to be set in the provisioned
   network buffer.
   @param min_recv_size Minimum remaining size in a buffer in TM receive queue
   to allow reuse for multiple messages.
   @param max_recv_msgs Maximum number of messages that may be received in the
   buffer in TM receive queue.
   @param min_recv_queue_len Minimum nuber of buffers in TM receive queue.

   @pre tm != NULL
   @pre tm->ntm_state == M0_NET_TM_INITIALIZED
   @pre bufpool != NULL
   @pre callbacks != NULL
   @pre callbacks->nbc_cb[M0_NET_QT_MSG_RECV] != NULL
   @pre min_recv_size > 0
   @pre max_recv_msgs > 0

   @see m0_net_tm_colour_set(), m0_net_domain_buffer_pool_not_empty(),
        m0_net_tm_pool_length_set()
 */
M0_INTERNAL int m0_net_tm_pool_attach(struct m0_net_transfer_mc *tm,
				      struct m0_net_buffer_pool *bufpool,
				      const struct m0_net_buffer_callbacks
				      *callbacks, m0_bcount_t min_recv_size,
				      uint32_t max_recv_msgs,
				      uint32_t min_recv_queue_len);

/**
   Sets the minimum number of network buffers that should be present on the
   receive queue of the transfer machine. If the number falls below this
   value and automatic provisioning is enabled, then additional buffers are
   provisioned as needed.
   Invoking this subroutine may trigger provisioning.
   @param len Minimum receive queue length. The default value is
   M0_NET_TM_RECV_QUEUE_DEF_LEN.
   @see m0_net_tm_pool_attach()
 */
M0_INTERNAL void m0_net_tm_pool_length_set(struct m0_net_transfer_mc *tm,
					   uint32_t len);

/**
   Reprovisions all transfer machines in the network domain of this buffer
   pool, that are associated with the pool.

   The application typically arranges for this subroutine to be called from the
   pool's not-empty callback operation.

   The subroutine should be invoked while holding the pool lock, which is
   normally the case in the pool not-empty callback,
   m0_net_buffer_pool_ops::nbpo_not_empty().

   @param pool A network buffer pool.
   @see m0_net_tm_pool_attach()
 */
M0_INTERNAL void
m0_net_domain_buffer_pool_not_empty(struct m0_net_buffer_pool *pool);

/** Buffer completion events are described by this data structure. */
struct m0_net_buffer_event {
	/** Pointer to the buffer */
	struct m0_net_buffer      *nbe_buffer;

	/** Time the event is posted. */
	m0_time_t                  nbe_time;

	/**
	   Status or error code associated with the event.

	   A 0 in this field implies successful completion, and a negative
	   error number is used to indicate the reasons for failure.

	   The following errors are well defined:

		- -ECANCELED. This is used in buffer release events to indicate
		that the associated buffer operation was cancelled by a call to
		m0_net_buffer_del().

		- -ETIMEDOUT. This is used in buffer release events to indicate
		that the associated buffer operation did not complete before
		the current time exceeded the nb_timeout value.  The support
		for this feature is transport specific.  The nb_timeout value
		is always reset to M0_TIME_NEVER by the time the buffer
		callback is invoked.
	 */
	int32_t                    nbe_status;

	/**
	   Length of the buffer data associated with this event.
	   The field is valid only if the event is posted
	   for the M0_NET_QT_MSG_RECV, M0_NET_QT_PASSIVE_BULK_RECV or
	   M0_NET_QT_ACTIVE_BULK_RECV queues.
	 */
	m0_bcount_t                nbe_length;

	/**
	   Starting offset of the buffer data associated with this event,
	   if the event is posted for the
	   M0_NET_QT_MSG_RECV, M0_NET_QT_PASSIVE_BULK_RECV or
	   M0_NET_QT_ACTIVE_BULK_RECV queues.

	   Provided for future support of multi-delivery buffer transports.
	   Applications should take it into consideration when determining the
	   starting location of the event data in the buffer.
	 */
	m0_bindex_t                nbe_offset;

	/**
	   This field is used only in successful completion of buffers
	   in the received message queue (M0_NET_QT_MSG_RECV).
	   The transport will set the end point to identify the sender
	   of the message before invoking the completion callback on the buffer.

	   The end point will be released when the callback returns, so
	   applications should increment the reference count on the end
	   point with m0_net_end_point_get(), if they wish to dereference
	   the pointer in a different context.
	 */
	struct m0_net_end_point   *nbe_ep;
};

/**
   Buffer callback function pointer type.
   @param ev Pointer to the buffer event. The pointer is not valid after
   the callback returns.
 */
typedef void (*m0_net_buffer_cb_proc_t)(const struct m0_net_buffer_event *ev);

/**
   This data structure contains application callback function pointers
   for buffer completion callbacks, one function per type of buffer queue.

   Applications should provide a pointer to an instance of such a
   structure in the nb_callbacks field of the struct m0_net_buffer.
   Multiple objects can point to a single instance of such a structure.

   @see m0_net_buffer_event_post() for the concurrency semantics.
 */
struct m0_net_buffer_callbacks {
	m0_net_buffer_cb_proc_t nbc_cb[M0_NET_QT_NR];
};

/** Buffer state is tracked using these bitmap flags. */
enum m0_net_buf_flags {
	/** The buffer is registered with the domain. */
	M0_NET_BUF_REGISTERED  = 1 << 0,
	/** The buffer is added to a transfer machine logical queue. */
	M0_NET_BUF_QUEUED      = 1 << 1,
	/** Set when the transport starts using the buffer. */
	M0_NET_BUF_IN_USE      = 1 << 2,
	/** Indicates that the buffer operation has been cancelled. */
	M0_NET_BUF_CANCELLED   = 1 << 3,
	/** Indicates that the buffer operation has timed out. */
	M0_NET_BUF_TIMED_OUT   = 1 << 4,
	/**
	   Set by the transport to indicate that a buffer should not be
	   dequeued in a m0_net_buffer_event_post() call.
	 */
	M0_NET_BUF_RETAIN      = 1 << 5,
};

/**
   This data structure is used to track the memory used for message passing or
   bulk data transfer over the network.

   Support for scatter-gather buffers is provided by use of a m0_bufvec; upper
   layer protocols may impose limitations on the use of scatter-gather,
   especially for message passing.  The transport will impose limitations on
   the number of vector elements and the overall maximum buffer size.

   The invoking application is responsible for the creation of these data
   structures, registering them with the network domain, and providing them to
   a transfer machine for specific operations. As such, memory alignment
   considerations of the encapsulated m0_bufvec are handled by the invoking
   application.

   Once the application initiates an operation on a buffer, it should refrain
   from modifying the buffer until the callback signifying operation
   completion.

   Applications must register buffers with the transport before use, and
   deregister them before shutting down.
 */
struct m0_net_buffer {
	/**
	   Vector pointing to memory associated with this data structure.
	   Initialized by the application prior to registration.
	   It should not be modified until after registration.
	 */
	struct m0_bufvec           nb_buffer;

	/**
	   The actual amount of data to be transferred in the case of adding
	   the buffer to the M0_NET_QT_MSG_SEND, M0_NET_QT_PASSIVE_BULK_SEND or
	   M0_NET_QT_ACTIVE_BULK_SEND queues.

	   The actual amount of valid data received, upon completion of
	   M0_NET_QT_MSG_RECV, M0_NET_QT_PASSIVE_BULK_RECV or
	   M0_NET_QT_ACTIVE_BULK_RECV queue operations, is not set here, but in
	   the nbe_length field of the m0_net_buffer_event instead.
	 */
	m0_bcount_t                nb_length;

	/**
	   The starting offset in the buffer from which the data should
	   be read, in the case of adding a buffer to the
	   M0_NET_QT_MSG_SEND, M0_NET_QT_PASSIVE_BULK_SEND or
	   M0_NET_QT_ACTIVE_BULK_SEND queues.

	   It is transport specific if a non-zero value is supported.
	 */
	m0_bindex_t                nb_offset;

	/**
	   Domain pointer. It is set automatically when the buffer
	   is registered with m0_net_buffer_register().
	   The application should not modify this field.
	 */
	struct m0_net_domain      *nb_dom;

	/**
	   Transfer machine pointer. It is set automatically with
	   every call to m0_net_buffer_add().
	 */
	struct m0_net_transfer_mc *nb_tm;

	/**
	   The application should set this value to identify the logical
	   transfer machine queue before calling m0_net_buffer_add().
	 */
	enum m0_net_queue_type     nb_qtype;

	/**
	    Pointer to application callbacks. Should be set
	    prior to adding the buffer to a transfer machine queue.
	 */
	const struct m0_net_buffer_callbacks *nb_callbacks;

	/**
	   Absolute time by which an operation involving the buffer should
	   stop with failure if not completed.
	   The application should set this field prior to adding the
	   buffer to a transfer machine logical queue.

	   <b>Support for this is transport specific.</b>
	   A value of M0_TIME_NEVER disables the timeout.
	   The value is forced to M0_TIME_NEVER during buffer registration,
	   and reset to the same prior to the invocation of the buffer
	   callback so applications need not bother with this field unless
	   they intend to set a timeout value.

	   Adding a buffer to a logical queue will fail with a -ETIME
	   error code if the specified nb_timeout value is in the past.
	 */
	m0_time_t                  nb_timeout;

	/**
	   Time at which the buffer was added to its logical queue.
	   Set by the m0_net_buffer_add() subroutine and used to
	   compute the time spent in the queue.
	 */
	m0_time_t                  nb_add_time;

	/**
	   Network transport descriptor.

	   The value is set upon return from m0_net_buffer_add() when the
	   buffer is added to the M0_NET_QT_PASSIVE_BULK_RECV or
	   M0_NET_QT_PASSIVE_BULK_SEND queues.

	   Applications should convey the descriptor to the active side to
	   perform the bulk data transfer. The active side application code
	   should set this value when adding the buffer to the
	   M0_NET_QT_ACTIVE_BULK_RECV or M0_NET_QT_ACTIVE_BULK_SEND queues,
	   using the m0_net_desc_copy() subroutine.

	   In both cases, applications are responsible for freeing the memory
	   used by this descriptor with the m0_net_desc_free() subroutine.
	 */
	struct m0_net_buf_desc     nb_desc;

	/**
	   This field identifies an end point in the associated transfer
	   machine.

	   When sending messages the application should specify the end point
	   of the destination before adding the buffer to the
	   M0_NET_QT_MSG_SEND queue.

	   The field is not used for the bulk cases nor for received messages.
	 */
	struct m0_net_end_point   *nb_ep;

	/**
	   Linkage into one of the transfer machine lists that implement the
	   logical queues.
	   There is only one linkage for all of the queues, as a buffer
	   can only be used for one type of operation at a time.

	   For free pool buffers, it is also used for linkage into
	   m0_net_buffer_pool::nbp_colours[].

	   The application should not modify this field.
	 */
	struct m0_tlink		   nb_tm_linkage;

	/** Linkage into a network buffer pool LRU list. */
	struct m0_tlink		   nb_lru;

	/** Application-specific buffer linkage. */
	struct m0_tlink            nb_extern_linkage;

	/** Magic for network buffer list. */
	uint64_t		   nb_magic;

	/**
	   Linkage into one of the domain list that tracks registered buffers.

	   The application should not modify this field.
	 */
	struct m0_list_link        nb_dom_linkage;

	/**
	   Transport private data associated with the buffer.
	   Will be freed when the buffer is deregistered, if not earlier.

	   The application should not modify this field.
	 */
	void                      *nb_xprt_private;

	/**
	   Application specific private data associated with the buffer.
	   It is populated and used by the end user.
	   It is end user's responsibility to use this field to allocate
	   or deallocate any memory regions stored in this field.

	   It is neither verified by net code nor do the net layer
	   invariants touch it.

	   Current users:

               - rpc/bulk uses this for a pointer to m0_rpc_bulk_buf;
               - net/test uses this for a pointer to m0_net_test_network_ctx.
	 */
	void			  *nb_app_private;

	/**
	   Buffer state is tracked with bitmap flags from
	   enum m0_net_buf_flags.

	   The application should initialize this field to 0 prior
	   to registering the buffer with the domain.

	   The application should not modify these flags again until
	   after de-registration.
	 */
	uint64_t                   nb_flags;

	/**
	   Minimum remaining size in a receive buffer to allow reuse
	   for multiple messages.
	   The value may not be 0 for buffers in the M0_NET_QT_MSG_RECV queue.
	 */
	m0_bcount_t                nb_min_receive_size;

	/**
	   Maximum number of messages that may be received in the buffer.
	   The value may not be 0 for buffers in the M0_NET_QT_MSG_RECV queue.
	 */
	uint32_t                   nb_max_receive_msgs;

	/**
	   Set when a buffer is provisioned from a pool using the
	   m0_net_buffer_pool_get() subroutine call.
	 */
	struct m0_net_buffer_pool *nb_pool;

	/** Counts the number of messages received when on the receive queue. */
	uint32_t                   nb_msgs_received;
};

/**
   Registers a buffer with the domain. The domain could perform some
   optimizations under the covers.

   @param buf Pointer to a buffer. The buffer should have the following fields
   initialized:
   - m0_net_buffer.nb_buffer should be initialized to point to the buffer
   memory regions.
   The buffer's timeout value is initialized to M0_TIME_NEVER upon return.

   @pre buf->nb_flags == 0
   @pre buf->nb_buffer.ov_buf != NULL
   @pre m0_vec_count(&buf->nb_buffer.ov_vec) > 0
   @post ergo(result == 0, buf->nb_flags & M0_NET_BUF_REGISTERED)
   @post ergo(result == 0, buf->nb_timeout == M0_TIME_NEVER)

   @param dom Pointer to the domain.
 */
M0_INTERNAL int m0_net_buffer_register(struct m0_net_buffer *buf,
				       struct m0_net_domain *dom);

/**
   Deregisters a previously registered buffer and releases any transport
   specific resources associated with it. The buffer should not be in use, nor
   should this subroutine be invoked from a callback.

   @pre buf->nb_flags == M0_NET_BUF_REGISTERED
   @pre buf->nb_dom == dom
 */
M0_INTERNAL void m0_net_buffer_deregister(struct m0_net_buffer *buf,
					  struct m0_net_domain *dom);

/**
   Adds a registered buffer to a transfer machine's logical queue specified
   by the m0_net_buffer.nb_qtype value.

   - Buffers added to the M0_NET_QT_MSG_RECV queue are used to receive
     messages.

   - When data is contained in the buffer, as in the case of the
     M0_NET_QT_MSG_SEND, M0_NET_QT_PASSIVE_BULK_SEND and
     M0_NET_QT_ACTIVE_BULK_SEND queues, the application must set the
     m0_net_buffer.nb_length field to the actual length of the data to be
     transferred.

   - Buffers added to the M0_NET_QT_MSG_SEND queue must identify the
     message destination end point with the m0_net_buffer.nb_ep field.

   - Buffers added to the M0_NET_QT_PASSIVE_BULK_RECV or
     M0_NET_QT_PASSIVE_BULK_SEND queues must have their m0_net_buffer.nb_ep
     field set to identify the end point that will initiate the bulk data
     transfer.  Upon return from this subroutine the m0_net_buffer.nb_desc
     field will be set to the network buffer descriptor to be conveyed to said
     end point.

   - Buffers added to the M0_NET_QT_ACTIVE_BULK_RECV or
     M0_NET_QT_ACTIVE_BULK_SEND queues must have their m0_net_buffer.nb_desc
     field set to the network buffer descriptor associated with the passive
     buffer.

   - The callback function pointer for the appropriate queue type
     must be set in nb_callbacks.

   The buffer should not be modified until the operation completion
   callback is invoked for the buffer.

   The buffer completion callback is guaranteed to be invoked on a
   different thread.

   @pre buf->nb_dom == tm->ntm_dom
   @pre tm->ntm_state == M0_NET_TM_STARTED
   @pre m0_net__qtype_is_valid(buf->nb_qtype)
   @pre buf->nb_flags == M0_NET_BUF_REGISTERED
   @pre buf->nb_callbacks->nbc_cb[buf->nb_qtype] != NULL
   @pre ergo(buf->nb_qtype == M0_NET_QT_MSG_RECV,
             buf->nb_min_receive_size != 0 && buf->nb_max_receive_msgs != 0)
   @pre ergo(buf->nb_qtype == M0_NET_QT_MSG_SEND, buf->nb_ep != NULL)
   @pre ergo(M0_IN(buf->nb_qtype, (M0_NET_QT_ACTIVE_BULK_RECV,
                                   M0_NET_QT_ACTIVE_BULK_SEND)),
             buf->nb_desc.nbd_len != 0)
   @pre ergo(M0_IN(buf->nb_qtype, (M0_NET_QT_MSG_SEND ||
                                   M0_NET_QT_PASSIVE_BULK_SEND,
                                   M0_NET_QT_ACTIVE_BULK_SEND)),
             buf->nb_length > 0)

   @retval -ETIME nb_timeout is set to other than M0_TIME_NEVER, and occurs in
           the past. Note that this differs from them buffer timeout error code
           of -ETIMEDOUT.

   @note Receiving a successful buffer completion callback is not a guarantee
   that a data transfer actually took place, but merely an indication that the
   transport reported the operation was successfully executed. See the
   transport documentation for details.
 */
M0_INTERNAL int m0_net_buffer_add(struct m0_net_buffer *buf,
				  struct m0_net_transfer_mc *tm);

/**
   Removes a registered buffer from a logical queue, if possible,
   cancelling any operation in progress.

   <b>Cancellation support is provided by the underlying transport.</b> It is
   not guaranteed that actual cancellation of the operation in progress will
   always be supported, and even if it is, there are race conditions in the
   execution of this request and the concurrent invocation of the completion
   callback on the buffer.

   The transport should set the M0_NET_BUF_CANCELLED flag in the buffer if
   the operation has not yet started.  The flag will be cleared by
   m0_net_buffer_event_post().

   The buffer completion callback is guaranteed to be invoked on a
   different thread.

   @pre buf->nb_flags & M0_NET_BUF_REGISTERED

   @retval true (success)
   @retval false (failure, the buffer is not queued)
 */
M0_INTERNAL bool m0_net_buffer_del(struct m0_net_buffer *buf,
				   struct m0_net_transfer_mc *tm);

/**
   A transfer machine is notified of buffer related events with this
   subroutine.

   Typically, the subroutine is invoked by the transport associated with the
   transfer machine.

   The event data structure is not referenced from elsewhere after this
   subroutine returns, so may be allocated on the stack of the calling thread.

   Multiple concurrent events may be delivered for a given buffer, depending
   upon the transport.

   The subroutine will remove a buffer from its queue if the M0_NET_BUF_RETAIN
   flag is @em not set.  It will clear the M0_NET_BUF_QUEUED and
   M0_NET_BUF_IN_USE flags and set the nb_timeout field to M0_TIME_NEVER if the
   buffer is dequeued.  It will always clear the M0_NET_BUF_RETAIN,
   M0_NET_BUF_CANCELLED and M0_NET_BUF_TIMED_OUT flags prior to invoking the
   callback. The M0_NET_BUF_RETAIN flag must not be set if the status indicates
   error.

   If the M0_NET_BUF_CANCELLED flag was set, then the status must be
   -ECANCELED.

   If the M0_NET_BUF_TIMED_OUT flag was set, then the status must be
   -ETIMEDOUT.

   The subroutine will perform a m0_end_point_put() on the ev->nbe_ep, if the
   queue type is M0_NET_QT_MSG_RECV and the nbe_status value is 0, and for the
   M0_NET_QT_MSG_SEND queue to match the m0_end_point_get() made in the
   m0_net_buffer_add() call. Care should be taken by the transport to
   accomodate these adjustments when invoking the subroutine with the
   M0_NET_BUF_RETAIN flag set.

   The subroutine will also signal to all waiters on the
   m0_net_transfer_mc.ntm_chan field after delivery of the callback.

   The invoking process should be aware that the callback subroutine could end
   up making re-entrant calls to the transport layer.

   @param ev Event pointer. The nbe_buffer field identifies the buffer,
   and the buffer's nb_tm field identifies the associated transfer machine.

   @see m0_net_tm_event_post()
 */
M0_INTERNAL void m0_net_buffer_event_post(const struct m0_net_buffer_event *ev);

/**
   Deliver all pending network buffer events, by calling
   m0_net_buffer_event_post() every pending event. Should be called
   periodically by the application if synchronous network buffer event
   processing is enabled.

   @param tm Pointer to a transfer machine which has been set up for
   synchronous network buffer event processing.

   @pre !tm->ntm_bev_auto_deliver

   @see m0_net_buffer_event_deliver_synchronously(),
   m0_net_buffer_event_pending(), m0_net_buffer_event_notify()
 */
M0_INTERNAL void m0_net_buffer_event_deliver_all(struct m0_net_transfer_mc *tm);

/**
   This subroutine disables the automatic delivery of network buffer events.
   Instead, the application should use the m0_net_buffer_event_pending()
   subroutine to check for the presence of events, and the
   m0_net_buffer_event_deliver_all() subroutine to cause pending events to
   be delivered.  The m0_net_buffer_event_notify() subroutine can be used
   to get notified on a wait channel when buffer events arrive.

   Support for this mode of operation is transport specific.

   The subroutine must be invoked before the transfer machine is started.

   @pre tm->ntm_bev_auto_deliver
   @post !tm->ntm_bev_auto_deliver

   @see m0_net_buffer_event_pending(), m0_net_buffer_event_deliver_all(),
   m0_net_buffer_event_notify()
 */
M0_INTERNAL int
m0_net_buffer_event_deliver_synchronously(struct m0_net_transfer_mc *tm);

/**
   This subroutine determines if there are pending network buffer events that
   can be delivered with the m0_net_buffer_event_deliver_all() subroutine.

   @pre !tm->ntm_bev_auto_deliver

   @see m0_net_buffer_event_deliver_synchronously()
 */
M0_INTERNAL bool m0_net_buffer_event_pending(struct m0_net_transfer_mc *tm);

/**
   This subroutine arranges for notification of the arrival of the next network
   buffer event to be signalled on the specified channel. Typically, this
   subroutine is called only when the the m0_net_buffer_event_pending()
   subroutine indicates that there are no events pending. The subroutine does
   not block the invoker.

   @note The subroutine exhibits "monoshot" behavior - it only signals once
   on the specified wait channel.

   @pre !tm->ntm_bev_auto_deliver

   @see m0_net_buffer_event_deliver_synchronously()
 */
M0_INTERNAL void m0_net_buffer_event_notify(struct m0_net_transfer_mc *tm,
					    struct m0_chan *chan);

/** Copies a network buffer descriptor. */
M0_INTERNAL int m0_net_desc_copy(const struct m0_net_buf_desc *from_desc,
				 struct m0_net_buf_desc *to_desc);

/**
   Frees a network buffer descriptor.
   @param desc Specify the network buffer descriptor. Its fields will be
   cleared after this operation.
 */
M0_INTERNAL void m0_net_desc_free(struct m0_net_buf_desc *desc);

/* Descriptor for the tlist of buffers. */
M0_TL_DESCR_DECLARE(m0_net_pool, M0_EXTERN);
M0_TL_DESCR_DECLARE(m0_net_tm, M0_EXTERN);
M0_TL_DECLARE(m0_net_pool, M0_INTERNAL, struct m0_net_buffer);
M0_TL_DECLARE(m0_net_tm, M0_INTERNAL, struct m0_net_buffer);

#ifndef __KERNEL__
/**
 * Checks whether endpoint address is properly formatted.
 *
 * Endpoint address format (ABNF):
 *
 *     endpoint = nid ":12345:" DIGIT+ ":" DIGIT+
 *     ; <network id>:<process id>:<portal number>:<transfer machine id>
 *     ;
 *     nid      = "0@lo" / (ipv4addr  "@" ("tcp" / "o2ib") [DIGIT])
 *     ipv4addr = 1*3DIGIT "." 1*3DIGIT "." 1*3DIGIT "." 1*3DIGIT ; 0..255
 */
M0_INTERNAL bool m0_net_endpoint_is_valid(const char *endpoint);

#endif
/** Set the specified network transport as the default one. */
M0_INTERNAL void m0_net_xprt_default_set(const struct m0_net_xprt *xprt);
/** Register network transport. */
M0_INTERNAL void m0_net_xprt_register(const struct m0_net_xprt *xprt);
/** Deregister network transport. */
M0_INTERNAL void m0_net_xprt_deregister(const struct m0_net_xprt *xprt);
/** Return the default network transport. */
struct m0_net_xprt *m0_net_xprt_default_get(void);
/** Get all network transport . */
struct m0_net_xprt **m0_net_all_xprt_get(void);
/** Returns number of network transport. */
int m0_net_xprt_nr(void);
<<<<<<< HEAD
=======
/** Print the list of registered xprt.
 *  This function is only for UT.
 */
M0_INTERNAL void m0_net_print_xprt(void);
/** Search xprt in arrey of availabe transport.
 *  This function is only for UT.
 */
M0_INTERNAL bool m0_net_check_xprt(const struct m0_net_xprt *xprt);
>>>>>>> ee443bce
/** @} end of networking group */
#endif /* __MOTR_NET_NET_H__ */

/*
 *  Local variables:
 *  c-indentation-style: "K&R"
 *  c-basic-offset: 8
 *  tab-width: 8
 *  fill-column: 79
 *  scroll-step: 1
 *  End:
 */<|MERGE_RESOLUTION|>--- conflicted
+++ resolved
@@ -1767,8 +1767,6 @@
 struct m0_net_xprt **m0_net_all_xprt_get(void);
 /** Returns number of network transport. */
 int m0_net_xprt_nr(void);
-<<<<<<< HEAD
-=======
 /** Print the list of registered xprt.
  *  This function is only for UT.
  */
@@ -1777,7 +1775,6 @@
  *  This function is only for UT.
  */
 M0_INTERNAL bool m0_net_check_xprt(const struct m0_net_xprt *xprt);
->>>>>>> ee443bce
 /** @} end of networking group */
 #endif /* __MOTR_NET_NET_H__ */
 
