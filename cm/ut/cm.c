--- conflicted
+++ resolved
@@ -48,10 +48,7 @@
 {
 	int rc;
 
-<<<<<<< HEAD
-=======
 	M0_SET0(&cm_ut_sctx);
->>>>>>> abe5b973
 	cm_ut_sctx.rsx_xprts         = m0_net_all_xprt_get();
 	cm_ut_sctx.rsx_xprts_nr      = m0_net_xprt_nr();
 	cm_ut_sctx.rsx_argv          = cm_ut_server_args;
