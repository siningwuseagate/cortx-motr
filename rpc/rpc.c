--- conflicted
+++ resolved
@@ -287,16 +287,7 @@
 	M0_PRE(ndom->nd_xprt != NULL);
 	M0_PRE(ndom->nd_xprt->nx_ops->xo_rpc_max_seg_size != NULL);
 
-<<<<<<< HEAD
-#ifdef ENABLE_LIBFAB
-	return M0_RPC_MSG_SIZE_1MB;
-#else
-	return min64u(m0_net_domain_get_max_buffer_segment_size(ndom),
-		      M0_SEG_SIZE);
-#endif
-=======
 	return ndom->nd_xprt->nx_ops->xo_rpc_max_seg_size(ndom);
->>>>>>> 511d49b5
 }
 
 M0_INTERNAL uint32_t m0_rpc_max_segs_nr(struct m0_net_domain *ndom)
@@ -305,16 +296,7 @@
 	M0_PRE(ndom->nd_xprt != NULL);
 	M0_PRE(ndom->nd_xprt->nx_ops->xo_rpc_max_segs_nr != NULL);
 
-<<<<<<< HEAD
-#ifdef ENABLE_LIBFAB
-	return 1;
-#else
-	return m0_net_domain_get_max_buffer_size(ndom) /
-	       m0_rpc_max_seg_size(ndom);
-#endif
-=======
 	return ndom->nd_xprt->nx_ops->xo_rpc_max_segs_nr(ndom);
->>>>>>> 511d49b5
 }
 
 M0_INTERNAL m0_bcount_t m0_rpc_max_msg_size(struct m0_net_domain *ndom,
@@ -334,16 +316,7 @@
 	M0_PRE(ndom->nd_xprt != NULL);
 	M0_PRE(ndom->nd_xprt->nx_ops->xo_rpc_max_recv_msgs != NULL);
 
-<<<<<<< HEAD
-#ifdef ENABLE_LIBFAB
-	return 1;
-#else
-	return m0_net_domain_get_max_buffer_size(ndom) /
-	       m0_rpc_max_msg_size(ndom, rpc_size);
-#endif
-=======
 	return ndom->nd_xprt->nx_ops->xo_rpc_max_recv_msgs(ndom, rpc_size);
->>>>>>> 511d49b5
 }
 
 M0_INTERNAL m0_time_t m0_rpc__down_timeout(void)
