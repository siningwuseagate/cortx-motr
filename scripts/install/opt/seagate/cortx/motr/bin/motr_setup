--- conflicted
+++ resolved
@@ -161,12 +161,6 @@
         super().__init__(args)
 
     def process(self):
-<<<<<<< HEAD
-        sys.stdout.write(f"Processing {self.name} {self.url} {self._args}\n")
-        test_lnet(self)
-        test_libfabric(self)
-        sys.stdout.write("SUCCESS\n")
-=======
         self.logger.info(f"Processing {self.name} {self.url} {self._args}\n")
         '''
            If cortx-hare, cortx-motr-ivt is installed and
@@ -181,7 +175,6 @@
         else:
             self.logger.warning("Skipping test IO.\n")
         self.logger.info("SUCCESS\n")
->>>>>>> ae143131
 
 class ResetCmd(Cmd):
     """Reset Setup Cmd"""
