--- conflicted
+++ resolved
@@ -203,7 +203,6 @@
     except:
         raise MotrError(errno.EINVAL, "private_interfaces[0] not found\n")
 
-<<<<<<< HEAD
     sys.stdout.write(f"Validate private_interfaces[0]: {iface}\n")
     cmd = f"ip addr show {iface}"
     execute_command(self, cmd)
@@ -219,8 +218,6 @@
     sys.stdout.write(f"fi_info: {cmd}\n")
     os.system('fi_info')
 
-=======
->>>>>>> 6846c8e4
 def swap_on(self):
     cmd = "swapon -a"
     execute_command(self, cmd)
