#!/usr/bin/env python3
#
# Copyright (c) 2021 Seagate Technology LLC and/or its Affiliates
#
# Licensed under the Apache License, Version 2.0 (the "License");
# you may not use this file except in compliance with the License.
# You may obtain a copy of the License at
#
#    http://www.apache.org/licenses/LICENSE-2.0
#
# Unless required by applicable law or agreed to in writing, software
# distributed under the License is distributed on an "AS IS" BASIS,
# WITHOUT WARRANTIES OR CONDITIONS OF ANY KIND, either express or implied.
# See the License for the specific language governing permissions and
# limitations under the License.
#
# For any questions about this software or licensing,
# please email opensource@seagate.com or cortx-questions@seagate.com.
#
import sys
import errno
import os
import re
import subprocess
import logging
import glob
from cortx.utils.conf_store import Conf

MOTR_CONFIG_SCRIPT = "/opt/seagate/cortx/motr/libexec/motr_cfg.sh"
LNET_CONF_FILE = "/etc/modprobe.d/lnet.conf"
SYS_CLASS_NET_DIR = "/sys/class/net/"
MOTR_SYS_CFG = "/etc/sysconfig/motr"
MOTR_WORKLOAD_DIR = "/opt/seagate/cortx/motr/workload"
FSTAB = "/etc/fstab"
LOGFILE = "/var/log/seagate/motr/mini_provisioner"
LOGDIR = "/var/log/seagate/motr"
LOGGER = "mini_provisioner"
IVT_DIR = "/var/log/seagate/motr/ivt"
MOTR_LOG_DIR = "/var/motr"
TIMEOUT_SECS = 120
MACHINE_ID_LEN = 32

class MotrError(Exception):
    """ Generic Exception with error code and output """

    def __init__(self, rc, message, *args):
        self._rc = rc
        self._desc = message % (args)

    def __str__(self):
        return f"error[{self._rc}]: {self._desc}"


def execute_command(self, cmd, timeout_secs = TIMEOUT_SECS, verbose = False):
    ps = subprocess.Popen(cmd, stdin=subprocess.PIPE,
                          stdout=subprocess.PIPE, stderr=subprocess.STDOUT,
                          shell=True)
    stdout, stderr = ps.communicate(timeout=timeout_secs);
    stdout = str(stdout, 'utf-8')
    if self._debug or verbose:
        self.logger.debug(f"[CMD] {cmd}\n")
        self.logger.debug(f"[OUT]\n{stdout}\n")
        self.logger.debug(f"[RET] {ps.returncode}\n")
    if ps.returncode != 0:
        raise MotrError(ps.returncode, f"\"{cmd}\" command execution failed")
    return stdout, ps.returncode

def execute_command_without_exception(self, cmd, timeout_secs = TIMEOUT_SECS):
    self.logger.info(f"Executing cmd : '{cmd}'\n")
    ps = subprocess.run(list(cmd.split(' ')), timeout=timeout_secs)
    self.logger.info(f"ret={ps.returncode}\n")
    return ps.returncode

def check_type(var, vtype, msg):
    if not isinstance(var, vtype):
        raise MotrError(errno.EINVAL, f"Invalid {msg} type. Expected: {vtype}")

def get_machine_id(self):
    cmd = "cat /etc/machine-id"
    machine_id = execute_command(self, cmd)
    machine_id = machine_id[0].split('\n')[0]
    check_type(machine_id, str, "machine-id")
    return machine_id

def get_server_node(self):
    """Get current node name using machine-id."""
    try:
        machine_id = get_machine_id(self).strip('\n');
        server_node = Conf.get(self._index, 'server_node')[machine_id]
    except:
        raise MotrError(errno.EINVAL, f"MACHINE_ID {machine_id} does not exist in ConfStore")

    check_type(server_node, dict, "server_node")
    return server_node

def restart_services(self, services):
    for service in services:
        self.logger.info(f"Restarting {service} service\n")
        cmd = f"systemctl stop {service}"
        execute_command(self, cmd)
        cmd = f"systemctl start {service}"
        execute_command(self, cmd)
        cmd = f"systemctl status {service}"
        execute_command(self, cmd)

def validate_file(file):
    if not os.path.exists(file):
        raise MotrError(errno.ENOENT, f"{file} does not exist")

def is_hw_node(self):
    try:
        node_type = self.server_node['type']
    except:
        raise MotrError(errno.EINVAL, "node_type not found")

    check_type(node_type, str, "node type")
    if node_type == "HW":
        return True
    else:
        return False

def validate_motr_rpm(self):
    '''
        1. check m0tr.ko exists in current kernel modules
        2. check /etc/sysconfig/motr
    '''
    cmd = "uname -r"
    cmd_res = execute_command(self, cmd)
    op = cmd_res[0]
    kernel_ver = op.replace('\n', '')
    check_type(kernel_ver, str, "kernel version")

    kernel_module = f"/lib/modules/{kernel_ver}/kernel/fs/motr/m0tr.ko"
    self.logger.info(f"Checking for {kernel_module}\n")
    validate_file(kernel_module)

    self.logger.info(f"Checking for {MOTR_SYS_CFG}\n")
    validate_file(MOTR_SYS_CFG)


def motr_config(self):
    # Just to check if lnet is working properly
    if not verify_lnet(self):
       raise MotrError(errno.EINVAL, "lent is not up.")
    is_hw = is_hw_node(self)
    if is_hw:
        self.logger.info(f"Executing {MOTR_CONFIG_SCRIPT}")
        execute_command(self, MOTR_CONFIG_SCRIPT, verbose = True)

def configure_net(self):
    """Wrapper function to detect lnet/libfabric transport."""
    try:
        transport_type = self.server_node['network']['data']['transport_type']
    except:
        raise MotrError(errno.EINVAL, "transport_type not found")

    check_type(transport_type, str, "transport_type")

    if transport_type == "lnet":
        configure_lnet(self)
    elif transport_type == "libfabric":
        configure_libfabric(self)
    else:
        raise MotrError(errno.EINVAL, "Unknown data transport type\n")

def configure_lnet(self):
    '''
       Get iface and /etc/modprobe.d/lnet.conf params from
       conf store. Configure lnet. Start lnet service
    '''
    try:
        iface = self.server_node['network']['data']['private_interfaces'][0]
    except:
        raise MotrError(errno.EINVAL, "private_interfaces[0] not found\n")

    self.logger.info(f"Validate private_interfaces[0]: {iface}\n")
    cmd = f"ip addr show {iface}"
    execute_command(self, cmd)

    try:
        iface_type = self.server_node['network']['data']['interface_type']
    except:
        raise MotrError(errno.EINVAL, "interface_type not found\n")

    lnet_config = (f"options lnet networks={iface_type}({iface}) "
                  f"config_on_load=1  lnet_peer_discovery_disabled=1\n")
    self.logger.info(f"lnet config: {lnet_config}")

    with open(LNET_CONF_FILE, "w") as fp:
        fp.write(lnet_config)

    restart_services(self, ["lnet"])
    # Ping to nid
    self.logger.info("Doing ping to nids\n")
    ret = lnet_self_ping(self)
    if not ret:
       raise MotrError(errno.EINVAL, "lent self ping failed\n")


def configure_libfabric(self):
    try:
        iface = Conf.get(self._index,
        f'cluster>{self._server_id}')['network']['data']['private_interfaces']
        iface = iface[0]
    except:
        raise MotrError(errno.EINVAL, "private_interfaces[0] not found\n")

<<<<<<< HEAD
    sys.stdout.write(f"Validate private_interfaces[0]: {iface}\n")
    cmd = f"ip addr show {iface}"
    execute_command(self, cmd)

    try:
        iface_type = Conf.get(self._index,
            f'cluster>{self._server_id}')['network']['data']['interface_type']
    except:
        raise MotrError(errno.EINVAL, "interface_type not found\n")

    sys.stdout.write(f"iface type: {iface_type}\n")
    cmd = "fi_info"
    execute_command(self, cmd)
    sys.stdout.write(f"fi_info: {cmd}\n")
    os.system('fi_info')

=======
>>>>>>> aa4c6cd5
def swap_on(self):
    cmd = "swapon -a"
    execute_command(self, cmd)

def swap_off(self):
    cmd = "swapoff -a"
    execute_command(self, cmd)

def add_swap_fstab(self, dev_name):
    '''
        1. check swap entry found in /etc/fstab
        2. if found, do nothing
        3. if not found, add swap entry in /etc/fstab
    '''
    swap_entry = f"{dev_name}    swap    swap    defaults        0 0\n"
    swap_found = False
    swap_off(self)

    try:
        with open(FSTAB, "r") as fp:
            lines = fp.readlines()
            for line in lines:
                ret = line.find(dev_name)
                if ret == 0:
                    swap_found = True
                    self.logger.info(f"Swap entry found: {swap_entry}\n")
    except:
        swap_on(self)
        raise MotrError(errno.EINVAL, f"Cant read f{FSTAB}\n")

    try:
        if not swap_found:
            with open(FSTAB, "a") as fp:
                fp.write(swap_entry)
            self.logger.info(f"Swap entry added: {swap_entry}\n")
    except:
        raise MotrError(errno.EINVAL, f"Cant append f{FSTAB}\n")
    finally:
        swap_on(self)

def del_swap_fstab_by_vg_name(self, vg_name):
    swap_off(self)

    cmd = f"sed -i '/{vg_name}/d' {FSTAB}"
    execute_command(self, cmd)

    swap_on(self)

def create_swap(self, swap_dev):
    self.logger.info(f"Make swap of {swap_dev}\n")
    cmd = f"mkswap -f {swap_dev}"
    execute_command(self, cmd)

    self.logger.info(f"Test {swap_dev} swap device\n")
    cmd = f"test -e {swap_dev}"
    execute_command(self, cmd)

    self.logger.info(f"Adding {swap_dev} swap device to {FSTAB}\n")
    add_swap_fstab(self, swap_dev)


def create_lvm(self, index, metadata_dev):
    '''
        1. validate /etc/fstab
        2. validate metadata device file
        3. check requested volume group exist
        4. if exist, remove volume group and swap related with it.
           because if user request same volume group with different device.
        5. If not exist, create volume group and lvm
        6. create swap from lvm
    '''
    try:
        cmd = f"fdisk -l {metadata_dev}2"
        execute_command(self, cmd)
    except MotrError:
        pass
    else:
        metadata_dev = f"{metadata_dev}2"

    try:
        cmd = f"pvdisplay {metadata_dev}"
        out = execute_command(self, cmd)
    except MotrError:
        pass
    else:
        self.logger.warning(f"Volumes are already created on {metadata_dev}\n{out[0]}\n")
        return False

    index = index + 1
    node_name = self.server_node['name']
    vg_name = f"vg_{node_name}_md{index}"
    lv_swap_name = f"lv_main_swap{index}"
    lv_md_name = f"lv_raw_md{index}"
    swap_dev = f"/dev/{vg_name}/{lv_swap_name}"

    self.logger.info(f"metadata device: {metadata_dev}\n")

    self.logger.info(f"Checking for {FSTAB}\n")
    validate_file(FSTAB)

    self.logger.info(f"Checking for {metadata_dev}\n")
    validate_file(metadata_dev)

    cmd = f"fdisk -l {metadata_dev}"
    execute_command(self, cmd)

    try:
        cmd = f"vgs {vg_name}"
        execute_command(self, cmd)
    except MotrError:
        pass
    else:
        self.logger.info(f"Removing {vg_name} volume group\n")

        del_swap_fstab_by_vg_name(self, vg_name)

        cmd = f"vgchange -an {vg_name}"
        execute_command(self, cmd)

        cmd = f"vgremove {vg_name} -ff"
        execute_command(self, cmd)

    self.logger.info(f"Creating physical volume from {metadata_dev}\n")
    cmd = f"pvcreate {metadata_dev} --yes"
    execute_command(self, cmd)

    self.logger.info(f"Creating {vg_name} volume group from {metadata_dev}\n")
    cmd = f"vgcreate {vg_name} {metadata_dev}"
    execute_command(self, cmd)

    self.logger.info(f"Adding {node_name} tag to {vg_name} volume group\n")
    cmd = f"vgchange --addtag {node_name} {vg_name}"
    execute_command(self, cmd)

    self.logger.info("Scanning volume group\n")
    cmd = "vgscan --cache"
    execute_command(self, cmd)

    self.logger.info(f"Creating {lv_swap_name} lvm from {vg_name}\n")
    cmd = f"lvcreate -n {lv_swap_name} {vg_name} -l 51%VG --yes"
    execute_command(self, cmd)

    self.logger.info(f"Creating {lv_md_name} lvm from {vg_name}\n")
    cmd = f"lvcreate -n {lv_md_name} {vg_name} -l 100%FREE --yes"
    execute_command(self, cmd)

    swap_check_cmd = "free -m | grep Swap | awk '{print $2}'"
    free_swap_op = execute_command(self, swap_check_cmd)
    allocated_swap_size_before = int(float(free_swap_op[0].strip(' \n')))
    create_swap(self, swap_dev)
    allocated_swap_op = execute_command(self, swap_check_cmd)
    allocated_swap_size_after = int(float(allocated_swap_op[0].strip(' \n')))
    if allocated_swap_size_before >= allocated_swap_size_after:
        raise MotrError(errno.EINVAL, f"swap size before allocation"
                        f"({allocated_swap_size_before}M) must be less than "
                        f"swap size after allocation({allocated_swap_size_after}M)\n")
    else:
        self.logger.info(f"swap size before allocation ={allocated_swap_size_before}M\n")
        self.logger.info(f"swap_size after allocation ={allocated_swap_size_after}M\n")
    return True

def calc_lvm_min_size(self, lv_path, lvm_min_size):
    cmd = f"lvs {lv_path} -o LV_SIZE --noheadings --units b --nosuffix"
    res = execute_command(self, cmd)
    lv_size = res[0].rstrip("\n")
    lv_size = int(lv_size)
    self.logger.info(f"{lv_path} size = {lv_size} \n")
    if lvm_min_size is None:
        lvm_min_size = lv_size
        return lvm_min_size
    lvm_min_size = min(lv_size, lvm_min_size)
    return lvm_min_size

def get_cvg_cnt_and_cvg(self):
    try:
        cvg_cnt = self.server_node['storage']['cvg_count']
    except:
        raise MotrError(errno.EINVAL, "cvg_cnt not found\n")

    check_type(cvg_cnt, str, "cvg_count")

    try:
        cvg = self.server_node['storage']['cvg']
    except:
        raise MotrError(errno.EINVAL, "cvg not found\n")

    # Check if cvg type is list
    check_type(cvg, list, "cvg")

    # Check if cvg is non empty
    if not cvg:
        raise MotrError(errno.EINVAL, "cvg is empty\n")
    return cvg_cnt, cvg

def update_bgsize(self):
    dev_count = 0
    lvm_min_size = None

    cvg_cnt, cvg = get_cvg_cnt_and_cvg(self)
    for i in range(int(cvg_cnt)):
        cvg_item = cvg[i]
        try:
            metadata_devices = cvg_item["metadata_devices"]
        except:
            raise MotrError(errno.EINVAL, "metadata devices not found\n")
        check_type(metadata_devices, list, "metadata_devices")
        self.logger.info(f"\nlvm metadata_devices: {metadata_devices}\n\n")
        for device in metadata_devices:
            cmd = f"pvs --noheadings {device}"
            vgname = (execute_command(self, cmd)[0]).split(sep=None)[1]
            cmd = "lvdisplay | grep \"LV Path\" | grep {} | grep -v swap".format(vgname)
            lv_list = (execute_command(self, cmd)[0]).replace("LV Path", '').split('\n')[0:-1]
            len_lv_list = len(lv_list)
            for i in range(len_lv_list):
                # lv_list[i] contains initial spaces. So removing these spaces.
                lv_list[i] = lv_list[i].strip()
                lv_path = lv_list[i]
                lvm_min_size = calc_lvm_min_size(self, lv_path, lvm_min_size)
    if lvm_min_size:
        self.logger.info(f"setting MOTR_M0D_IOS_BESEG_SIZE to {lvm_min_size}\n")
        cmd = f'sed -i "/MOTR_M0D_IOS_BESEG_SIZE/s/.*/MOTR_M0D_IOS_BESEG_SIZE={lvm_min_size}/" {MOTR_SYS_CFG}'
        execute_command(self, cmd)

def config_lvm(self):
    dev_count = 0
    lvm_min_size = None
    lvm_min_size = None

    cvg_cnt, cvg = get_cvg_cnt_and_cvg(self)
    for i in range(int(cvg_cnt)):
        cvg_item = cvg[i]
        try:
            metadata_devices = cvg_item["metadata_devices"]
        except:
            raise MotrError(errno.EINVAL, "metadata devices not found\n")
        check_type(metadata_devices, list, "metadata_devices")
        self.logger.info(f"\nlvm metadata_devices: {metadata_devices}\n\n")

        for device in metadata_devices:
            ret = create_lvm(self, dev_count, device)
            if ret == False:
                continue
            dev_count += 1
            lv_md_name = f"lv_raw_md{dev_count}"
            cmd = f"lvs -o lv_path | grep {lv_md_name}"
            res = execute_command(self, cmd)
            lv_path = res[0].rstrip("\n")
            lvm_min_size = calc_lvm_min_size(self, lv_path, lvm_min_size)
    if lvm_min_size:
        self.logger.info(f"setting MOTR_M0D_IOS_BESEG_SIZE to {lvm_min_size}\n")
        cmd = f'sed -i "/MOTR_M0D_IOS_BESEG_SIZE/s/.*/MOTR_M0D_IOS_BESEG_SIZE={lvm_min_size}/" {MOTR_SYS_CFG}'
        execute_command(self, cmd)

def get_lnet_xface() -> str:
    """Get lnet interface."""
    lnet_xface = None
    try:
        with open(LNET_CONF_FILE, 'r') as f:
            # Obtain interface name
            for line in f.readlines():
                if len(line.strip()) <= 0: continue
                tokens = re.split(r'\W+', line)
                if len(tokens) > 4:
                    lnet_xface = tokens[4]
                    break
    except:
        raise MotrError(errno.EINVAL, f"Cant parse {LNET_CONF_FILE}")

    if lnet_xface == None:
        raise MotrError(errno.EINVAL,
                        f"Cant obtain iface details from {LNET_CONF_FILE}")
    if lnet_xface not in os.listdir(SYS_CLASS_NET_DIR):
        raise MotrError(errno.EINVAL,
                        f"Invalid iface {lnet_xface} in lnet.conf")
    return lnet_xface

def check_pkgs(self, pkgs):
    """Check rpm packages."""
    for pkg in pkgs:
        ret = 1
        cmd = f"rpm -q {pkg}"

        try:
            cmd_res = execute_command(self, cmd)
            ret = cmd_res[1]
        except MotrError:
            pass

        if ret == 0:
            self.logger.info(f"rpm found: {pkg}\n")
        else:
            raise MotrError(errno.ENOENT, f"Missing rpm: {pkg}")

def get_nids(self, nodes):
    """Get lnet nids of all available nodes in cluster."""
    nids = []
    myhostname = self.server_node["hostname"]

    for node in nodes:
        if (myhostname == node):
            cmd = "lctl list_nids"
        else:
            cmd = (f"ssh  {node}"
                    " lctl list_nids")
        op = execute_command(self, cmd)
        nids.append(op[0].rstrip("\n"))

    return nids

def get_nodes(self):
    nodes_info = Conf.get(self._index, 'server_node')
    nodes= []
    for value in nodes_info.values():
        nodes.append(value["hostname"])
    return nodes

def lnet_ping(self):
    """Lnet lctl ping on all available nodes in cluster."""
    nodes = get_nodes(self)
    # nodes is a list of hostnames
    nids = get_nids(self, nodes)
    self.logger.info("lnet pinging on all nodes in cluster\n")
    for nid in nids:
       cmd = f"lctl ping {nid}"
       self.logger.info(f"lctl ping on: {nid}\n")
       execute_command(self, cmd)

def test_lnet(self):
    '''
        1. check lustre rpm
        2. validate lnet interface which was configured in init
        3. ping on lnet interface
        4. lctl ping on all nodes in cluster. motr_setup post_install and prepare
           MUST be performed on all nodes before executing this step.
    '''
    self.logger.info("post_install and prepare phases MUST be performed "
                     "on all nodes before executing test phase\n")
    search_lnet_pkgs = ["kmod-lustre-client", "lustre-client"]
    check_pkgs(self, search_lnet_pkgs)

    lnet_xface = get_lnet_xface()
    self.logger.info(f"lnet interface found: {lnet_xface}\n")

    cmd = f"ip addr show {lnet_xface}"
    cmd_res = execute_command(self, cmd)
    ip_addr = cmd_res[0]

    try:
        ip_addr = ip_addr.split("inet ")[1].split("/")[0]
        self.logger.info(f"lnet interface ip: {ip_addr}\n")
    except:
        raise MotrError(errno.EINVAL, f"Cant parse {lnet_xface} ip addr")

    self.logger.info(f"ping on: {ip_addr}\n")
    cmd = f"ping -c 3 {ip_addr}"
    execute_command(self, cmd)

    lnet_ping(self)

def test_libfabric(self):
    search_libfabric_pkgs = ["libfabric"]
    check_pkgs(self, search_libfabric_pkgs)

def get_metadata_disks_count(self):
    dev_count = 0
    cvg_cnt, cvg = get_cvg_cnt_and_cvg(self)
    for i in range(int(cvg_cnt)):
        cvg_item = cvg[i]
        try:
            metadata_devices = cvg_item["metadata_devices"]
        except:
            raise MotrError(errno.EINVAL, "metadata devices not found\n")
        check_type(metadata_devices, list, "metadata_devices")
        self.logger.info(f"\nlvm metadata_devices: {metadata_devices}\n\n")

        for device in metadata_devices:
            dev_count += 1
    return dev_count

def lvm_exist(self):
    metadata_disks_count = get_metadata_disks_count(self)
    node_name = self.server_node['name']

    # Fetch lvm paths of existing lvm's e.g. /dev/vg_srvnode-1_md1/lv_raw_md1
    lv_list = execute_command(self, "lvdisplay | grep \"LV Path\" | awk \'{ print $3 }\'")[0].split('\n')
    lv_list = lv_list[0:len(lv_list)-1]

    # Check if motr lvms are already created.
    # If all are already created, return
    for i in range(1, metadata_disks_count+1):
        md_lv_path = f'/dev/vg_{node_name}_md{i}/lv_raw_md{i}'
        swap_lv_path = f'/dev/vg_{node_name}_md{i}/lv_main_swap{i}'

        if md_lv_path in lv_list:
            if swap_lv_path in lv_list:
                continue
            else:
                self.logger.warning(f"{swap_lv_path} does not exist. Need to create lvm\n")
                return False
        else:
            self.logger.warning(f"{md_lv_path} does not exist. Need to create lvm\n")
            return False
    return True

def cluster_up(self):
    cmd = '/usr/bin/hctl status'
    self.logger.info(f"Executing cmd : '{cmd}'\n")
    ret = execute_command_without_exception(self, cmd)
    if ret == 0:
        return True
    else:
        return False

def pkg_installed(self, pkg):
    cmd = f'/usr/bin/yum list installed {pkg}'
    ret = execute_command_without_exception(self, cmd)
    if ret == 0:
        self.logger.info(f"{pkg} is installed\n")
        return True
    else:
        self.logger.error(f"{pkg} is not installed\n")
        return False

def test_io(self):
    mix_workload_path = f"{MOTR_WORKLOAD_DIR}/mix_workload.yaml"
    m0worklaod_path = f"{MOTR_WORKLOAD_DIR}/m0workload"
    m0crate_path = f"{MOTR_WORKLOAD_DIR}/m0crate_workload_batch_1_file1.yaml"
    if (
        os.path.isfile(m0worklaod_path) and
        os.path.isfile(mix_workload_path) and
        os.path.isfile(m0crate_path)
       ):
        cmd = f"{m0worklaod_path} -t {mix_workload_path}"
        out = execute_command(self, cmd, timeout_secs=1000)
        self.logger.info(f"{out[0]}\n")
    else:
        self.logger.error("workload files are missing\n")

    # Configure motr mini provisioner logger.
    # File to log motr mini prov logs: /var/log/seagate/motr/mini_provisioner.
    # Currently we log to both console and /var/log/seagate/motr/mini_provisioner.
    # Firstly check if /var/log/seagate/motr exist. If not, create it.

def config_logger(self):
    logger = logging.getLogger(LOGGER)
    if not os.path.exists(LOGDIR):
        try:
            os.makedirs(LOGDIR, exist_ok=True)
            with open(f'{LOGFILE}', 'w'): pass
        except:
            raise MotrError(errno.EINVAL, f"{LOGFILE} creation failed\n")
    else:
        if not os.path.exists(LOGFILE):
            try:
                with open(f'{LOGFILE}', 'w'): pass
            except:
                raise MotrError(errno.EINVAL, f"{LOGFILE} creation failed\n")
    logging.basicConfig(
                        format='%(asctime)s - %(levelname)s - %(message)s',
                        level=logging.DEBUG,
                        handlers=[
                                  logging.FileHandler(LOGFILE),
                                  logging.StreamHandler()
                                 ]
                       )
    return logger

def clean_ivt_data(self):
    if os.path.exists(MOTR_LOG_DIR):
        self.logger.info("Removing addb directories")
        dnames_addb = []
        pattern="{}/**/addb*".format(MOTR_LOG_DIR)
        for dname in glob.glob(pattern, recursive=True):
            dnames_addb.append(dname)
            execute_command(self, f"rm -rf {dname}")
        self.logger.info(f"Removed below addb directories.\n{dnames_addb}")
        self.logger.info("Removing trace files")
        fnames_trace = []
        pattern="{}/**/*trace*".format(MOTR_LOG_DIR)
        for fname in glob.glob(pattern, recursive=True):
            fnames_trace.append(fname)
            os.remove(fname)
        self.logger.info(f"Removed below trace files.\n{fnames_trace}")

        self.logger.info("Removing db directories")
        dnames_db = []
        pattern="{}/**/db*".format(MOTR_LOG_DIR)
        for dname in glob.glob(pattern, recursive=True):
            dnames_db.append(dname)
            execute_command(self, f"rm -rf {dname}")
        self.logger.info(f"Removed below db directories.\n{dnames_db}")
    else:
        self.logger.warning(f"{MOTR_LOG_DIR} does not exist")

    if os.path.exists(IVT_DIR):
        self.logger.info(f"Removing {IVT_DIR}")
        execute_command(self, f"rm -rf {IVT_DIR}")
    else:
        self.logger.warning(f"{IVT_DIR} does not exist")

def check_services(self, services):
    for service in services:
        self.logger.info(f"Checking status of {service} service\n")
        cmd = f"systemctl status {service}"
        execute_command(self, cmd)
        ret = execute_command_without_exception(self, cmd)
        if ret != 0:
            return False
    return True

def verify_lnet(self):
    self.logger.info("Doing ping to nids.\n")
    ret = lnet_self_ping(self)
    if not ret:
        # Check if lnet is up. If lnet is not up, restart lnet and try ping nid.
        # Else, ping nid after some delay since lnet is already up.
        if not check_services(self, ["lnet"]):
            self.logger.info("lnet is not up. Restaring lnet.\n")
            restart_services(self, ["lnet"])
            self.logger.info("Doing ping to nids after 5 seconds.\n")
        else:
            self.logger.warning("lnet is up. Doing ping to nids after 5 seconds.\n")
        execute_command_without_exception(self, "sleep 5")
        ret = lnet_self_ping(self)
    return ret

def lnet_self_ping(self):
    nids = []

    op = execute_command(self, "lctl list_nids")
    nids.append(op[0].rstrip("\n"))
    self.logger.info(f"nids= {nids}\n")
    for nid in nids:
       cmd = f"lctl ping {nid}"
       self.logger.info(f"lctl ping on: {nid}\n")
       ret = execute_command_without_exception(self, cmd)
       if ret != 0:
            return False
    return True<|MERGE_RESOLUTION|>--- conflicted
+++ resolved
@@ -205,25 +205,6 @@
     except:
         raise MotrError(errno.EINVAL, "private_interfaces[0] not found\n")
 
-<<<<<<< HEAD
-    sys.stdout.write(f"Validate private_interfaces[0]: {iface}\n")
-    cmd = f"ip addr show {iface}"
-    execute_command(self, cmd)
-
-    try:
-        iface_type = Conf.get(self._index,
-            f'cluster>{self._server_id}')['network']['data']['interface_type']
-    except:
-        raise MotrError(errno.EINVAL, "interface_type not found\n")
-
-    sys.stdout.write(f"iface type: {iface_type}\n")
-    cmd = "fi_info"
-    execute_command(self, cmd)
-    sys.stdout.write(f"fi_info: {cmd}\n")
-    os.system('fi_info')
-
-=======
->>>>>>> aa4c6cd5
 def swap_on(self):
     cmd = "swapon -a"
     execute_command(self, cmd)
