--- conflicted
+++ resolved
@@ -602,7 +602,6 @@
 	M0_NODE_COUNT = 100,
 };
 
-<<<<<<< HEAD
 enum {
 	MAX_NODE_SIZE     = 10, /*node size is a power-of-2 MAX_NODE_SIZE.*/
 	MAX_KEY_SIZE      = 8,
@@ -611,40 +610,6 @@
 	MAX_TRIALS        = 3,
 };
 
-=======
-static struct m0_sm_state_descr btree_states[] = {
-	[P_INIT] = {
-		.sd_flags   = M0_SDF_INITIAL,
-		.sd_name    = "P_INIT",
-		.sd_allowed = M0_BITS(P_ACT),
-	},
-	[P_ACT] = {
-		.sd_flags   = 0,
-		.sd_name    = "P_ACT",
-		.sd_allowed = M0_BITS(P_DONE),
-	},
-	[P_DONE] = {
-		.sd_flags   = M0_SDF_TERMINAL,
-		.sd_name    = "P_DONE",
-		.sd_allowed = 0,
-	},
-};
-
-static struct m0_sm_trans_descr btree_trans[2] = {
-	{ "create-init", P_INIT,  P_ACT  },
-	{ "create-act",  P_ACT,   P_DOWN },
-};
-
-static struct m0_sm_conf btree_conf = {
-	.scf_name      = "btree-conf",
-	.scf_nr_states = ARRAY_SIZE(btree_states),
-	.scf_state     = btree_states,
-	.scf_trans_nr  = ARRAY_SIZE(btree_trans),
-	.scf_trans     = btree_trans
-};
-
-static struct m0_sm_group G;
->>>>>>> 0c3bba2b
 #if 0
 static int fail(struct m0_btree_op *bop, int rc)
 {
@@ -1042,14 +1007,13 @@
 			    struct m0_be_tx *tx, int nxt);
 static void node_op_fini(struct node_op *op);
 #endif
-<<<<<<< HEAD
 
 #if 0
 static int  node_verify(const struct nd *node);
 #endif
-=======
+#ifndef __KERNEL__
 static void node_init(struct node_op *n_op, int ksize, int vsize);
->>>>>>> 0c3bba2b
+#endif
 static int  node_count(const struct nd *node);
 static int  node_count_rec(const struct nd *node);
 static int  node_space(const struct nd *node);
@@ -1084,13 +1048,9 @@
 static void node_set_level  (const struct nd *node, uint8_t new_level);
 static void node_move (struct nd *src, struct nd *tgt,
 		       enum dir dir, int nr, struct m0_be_tx *tx);
+static void mem_update(void);
 #endif
 
-<<<<<<< HEAD
-
-=======
-static void mem_update(void);
->>>>>>> 0c3bba2b
 /**
  * Common node header.
  *
@@ -1147,6 +1107,7 @@
 static uint32_t         trees_loaded = 0;
 static struct m0_rwlock trees_lock;
 
+#ifndef __KERNEL__
 static void node_init(struct node_op *n_op, int ksize, int vsize)
 {
 	const struct node_type *n_type = n_op->no_node->n_type;
@@ -1154,7 +1115,7 @@
 	n_type->nt_init(n_op->no_node, segaddr_shift(&n_op->no_node->n_addr),
 			ksize, vsize);
 }
-
+#endif
 static bool node_invariant(const struct nd *node)
 {
 	return node->n_type->nt_invariant(node);
@@ -1328,12 +1289,12 @@
 {
 	return shift >= NODE_SHIFT_MIN && shift < NODE_SHIFT_MIN + 0x10;
 }
-
+#ifndef __KERNEL__
 static void mem_update(void)
 {
 	//ToDo: Memory update in segment
 }
-
+#endif
 /**
  * Tells if the segment address is aligned to 512 bytes.
  * This function should be called right after the allocation to make sure that
@@ -2259,7 +2220,6 @@
 	node_fix(tgt, tx);
 }
 
-<<<<<<< HEAD
 /** Insert operation section start point: */
 
 #ifndef __KERNEL__
@@ -2992,7 +2952,7 @@
 	[P_INIT] = {
 		.sd_flags   = M0_SDF_INITIAL,
 		.sd_name    = "P_INIT",
-		.sd_allowed = M0_BITS(P_COOKIE, P_SETUP),
+		.sd_allowed = M0_BITS(P_COOKIE, P_SETUP, P_ACT),
 	},
 	[P_COOKIE] = {
 		.sd_flags   = 0,
@@ -3047,7 +3007,7 @@
 	[P_ACT] = {
 		.sd_flags   = 0,
 		.sd_name    = "P_ACT",
-		.sd_allowed = M0_BITS(P_CLEANUP),
+		.sd_allowed = M0_BITS(P_CLEANUP, P_DONE),
 	},
 	[P_CLEANUP] = {
 		.sd_flags   = 0,
@@ -3061,7 +3021,9 @@
 	},
 };
 
-static struct m0_sm_trans_descr btree_trans[25] = {
+static struct m0_sm_trans_descr btree_trans[30] = {
+	{ "create-init", P_INIT,  P_ACT  },
+	{ "create-act",  P_ACT,   P_DOWN },
 	{ "put-init-cookie", P_INIT, P_COOKIE },
 	{ "put-init", P_INIT, P_SETUP },
 	{ "put-cookie-valid", P_COOKIE, P_LOCK },
@@ -3094,10 +3056,10 @@
 	.scf_trans_nr  = ARRAY_SIZE(btree_trans),
 	.scf_trans     = btree_trans
 };
+
 #endif
 
 #ifndef __KERNEL__
-=======
 /**
  * calc_shift is used to calculate the shift for the given number of bytes.
  * Shift is the exponent of nearest power-of-2 value greater than or equal to
@@ -3165,7 +3127,7 @@
 			node_init(&oi->i_nop, k_size, v_size);
 
 			m0_rwlock_write_lock(&bop->bo_arbor->t_lock);
-			bop->bo_arbor->t_addr = oi->i_nop.no_tree;
+			bop->bo_arbor->t_desc = oi->i_nop.no_tree;
 			bop->bo_arbor->t_type = data->bt;
 			m0_rwlock_write_unlock(&bop->bo_arbor->t_lock);
 
@@ -3195,7 +3157,6 @@
 	}
 }
 
->>>>>>> 0c3bba2b
 int  m0_btree_open(void *addr, int nob, struct m0_btree **out)
 {
 	return 0;
@@ -3254,7 +3215,7 @@
 		  const struct m0_btree_cb *cb, uint64_t flags,
 		  struct m0_btree_op *bop)
 {
-	M0_SET0(&bop);
+	//M0_SET0(&bop);
 	/* initializing mo_btree_op */
 	bop->bo_opc = M0_BO_PUT;
 	bop->bo_arbor = arbor;
@@ -3775,7 +3736,7 @@
 	struct m0_btree_cb    ut_cb;
 	uint64_t              first_key;
 	bool                  first_key_initialized = false;
-	struct m0_btree_op    kv_op;
+	struct m0_btree_op    kv_op = {};
 	const struct node_type *nt = &fixed_format;
 	M0_ENTRY();
 
