/* -*- C -*- */
/*
 * Copyright (c) 2013-2021 Seagate Technology LLC and/or its Affiliates
 *
 * Licensed under the Apache License, Version 2.0 (the "License");
 * you may not use this file except in compliance with the License.
 * You may obtain a copy of the License at
 *
 *     http://www.apache.org/licenses/LICENSE-2.0
 *
 * Unless required by applicable law or agreed to in writing, software
 * distributed under the License is distributed on an "AS IS" BASIS,
 * WITHOUT WARRANTIES OR CONDITIONS OF ANY KIND, either express or implied.
 * See the License for the specific language governing permissions and
 * limitations under the License.
 *
 * For any questions about this software or licensing,
 * please email opensource@seagate.com or cortx-questions@seagate.com.
 *
 */

#pragma once

#ifndef __MOTR_BTREE_BTREE_H__
#define __MOTR_BTREE_BTREE_H__

#include "lib/types.h"
#include "lib/vec.h"
#include "xcode/xcode_attr.h"

/**
 * @defgroup btree
 *
 * @{
 */

struct m0_be_tx;
struct m0_be_tx_credit;

struct m0_btree_type;
struct m0_btree;
struct m0_btree_op;
struct m0_btree_rec;
struct m0_btree_cb;
struct m0_btree_key;
struct m0_btree_idata;

enum m0_btree_types {
	M0_BT_INVALID = 1,
	M0_BT_BALLOC_GROUP_EXTENTS,
	M0_BT_BALLOC_GROUP_DESC,
	M0_BT_EMAP_EM_MAPPING,
	M0_BT_CAS_CTG,
	M0_BT_COB_NAMESPACE,
	M0_BT_COB_OBJECT_INDEX,
	M0_BT_COB_FILEATTR_BASIC,
	M0_BT_COB_FILEATTR_EA,
	M0_BT_COB_FILEATTR_OMG,
	M0_BT_CONFDB,
	M0_BT_UT_KV_OPS,
	M0_BT_NR
};



enum m0_btree_types {
	M0_BT_INVALID = 1,
	M0_BT_BALLOC_GROUP_EXTENTS,
	M0_BT_BALLOC_GROUP_DESC,
	M0_BT_EMAP_EM_MAPPING,
	M0_BT_CAS_CTG,
	M0_BT_COB_NAMESPACE,
	M0_BT_COB_OBJECT_INDEX,
	M0_BT_COB_FILEATTR_BASIC,
	M0_BT_COB_FILEATTR_EA,
	M0_BT_COB_FILEATTR_OMG,
	M0_BT_CONFDB,
	M0_BT_UT_KV_OPS,
	M0_BT_NR
};


struct m0_btree_type {
	enum m0_btree_types tt_id;
};


struct m0_bcookie {
	void     *segaddr;
	uint64_t  n_seq;
};

struct m0_btree_key {
	struct m0_bufvec  k_data;
	struct m0_bcookie k_cookie;
};

struct m0_btree_rec {
	struct m0_btree_key r_key;
	struct m0_bufvec    r_val;
	uint32_t            r_flags;
};

struct m0_btree_cb {
	int (*c_act)(struct m0_btree_cb *cb, struct m0_btree_rec *rec);
	void *c_datum;
};

/**
 * This structure is used to hold the data that is passed to m0_tree_create.
 */
struct m0_btree_idata {
	void 				*addr;
	int				 num_bytes;
	const struct m0_btree_type 	*bt;
	const struct node_type 		*nt;
};

enum m0_btree_rec_type {
	M0_BRT_VALUE = 1,
	M0_BRT_CHILD = 2,
};

enum m0_btree_opcode {
	M0_BO_CREATE = 1,
	M0_BO_DESTROY,
	M0_BO_GET,
	M0_BO_PUT,
	M0_BO_DEL,
	M0_BO_NXT,

	M0_BO_NR
};

enum m0_btree_opflag {
	M0_BOF_UNIQUE = 1 << 0
};

int  m0_btree_open(void *addr, int nob, struct m0_btree **out);
void m0_btree_close(struct m0_btree *arbor);
void m0_btree_create(void *addr, int nob, const struct m0_btree_type *bt,
		     const struct node_type *nt, struct m0_be_tx *tx, struct
		     m0_btree_op *bop);
void m0_btree_destroy(struct m0_btree *arbor, struct m0_btree_op *bop);
void m0_btree_get(struct m0_btree *arbor, const struct m0_btree_key *key,
		  const struct m0_btree_cb *cb, uint64_t flags,
		  struct m0_btree_op *bop);
void m0_btree_put(struct m0_btree *arbor, struct m0_be_tx *tx,
		  const struct m0_btree_key *key,
		  const struct m0_btree_cb *cb, uint64_t flags,
		  struct m0_btree_op *bop);
void m0_btree_del(struct m0_btree *arbor, const struct m0_btree_key *key,
		  const struct m0_btree_cb *cb, uint64_t flags,
		  struct m0_btree_op *bop);
void m0_btree_nxt(struct m0_btree *arbor, const struct m0_btree_key *key,
		  const struct m0_btree_cb *cb, uint64_t flags,
		  struct m0_btree_op *bop);

void m0_btree_op_init(struct m0_btree_op *bop, enum m0_btree_opcode *opc,
		      struct m0_btree *arbor,
		      struct m0_btree_key *key, const struct m0_btree_cb *cb,
		      uint64_t flags, struct m0_be_tx *tx);
void m0_btree_op_fini(struct m0_btree_op *bop);

void m0_btree_op_credit(const struct m0_btree_op *bt,
			struct m0_be_tx_credit *cr);

#include "btree/internal.h"

int  m0_btree_mod_init(void);
void m0_btree_mod_fini(void);


<<<<<<< HEAD
#define M0_BTREE_OP_SYNC_WITH(op, action, group, op_exec)       \
	({                                      \
		struct m0_sm_op *__opp = (op);	\
						\
		m0_sm_group_init(group);	\
		m0_sm_group_lock(group);	\
		m0_sm_op_exec_init(op_exec);	\
						\
		action;				\
		m0_sm_op_tick(__opp);		\
		m0_sm_op_fini(__opp);		\
						\
		m0_sm_op_exec_fini(op_exec);	\
		m0_sm_group_unlock(group);	\
		m0_sm_group_fini(group);	\
	})



=======
/**
 * This macro calls the 'action' function and follows it by calling
 * m0_sm_op_tick() to execute the state machine.
 *
 * IMPORTANT: The 'action' routine should execute the call m0_sm_op_init() for
 * setting the *_tick() function which is eventually be called by
 * m0_sm_op_tick() function.
 */
#define M0_BTREE_OP_SYNC_WITH(op, action)       \
	({                                      \
		struct m0_sm_op *__opp = (op);  \
						\
		action;                         \
		m0_sm_op_tick(__opp);           \
		m0_sm_op_fini(__opp);           \
	})


>>>>>>> 53c7d382
/** @} end of btree group */
#endif /* __MOTR_BTREE_BTREE_H__ */

/*
 *  Local variables:
 *  c-indentation-style: "K&R"
 *  c-basic-offset: 8
 *  tab-width: 8
 *  fill-column: 80
 *  scroll-step: 1
 *  End:
 */
/*
 * vim: tabstop=8 shiftwidth=8 noexpandtab textwidth=80 nowrap
 */<|MERGE_RESOLUTION|>--- conflicted
+++ resolved
@@ -44,24 +44,6 @@
 struct m0_btree_cb;
 struct m0_btree_key;
 struct m0_btree_idata;
-
-enum m0_btree_types {
-	M0_BT_INVALID = 1,
-	M0_BT_BALLOC_GROUP_EXTENTS,
-	M0_BT_BALLOC_GROUP_DESC,
-	M0_BT_EMAP_EM_MAPPING,
-	M0_BT_CAS_CTG,
-	M0_BT_COB_NAMESPACE,
-	M0_BT_COB_OBJECT_INDEX,
-	M0_BT_COB_FILEATTR_BASIC,
-	M0_BT_COB_FILEATTR_EA,
-	M0_BT_COB_FILEATTR_OMG,
-	M0_BT_CONFDB,
-	M0_BT_UT_KV_OPS,
-	M0_BT_NR
-};
-
-
 
 enum m0_btree_types {
 	M0_BT_INVALID = 1,
@@ -171,7 +153,6 @@
 void m0_btree_mod_fini(void);
 
 
-<<<<<<< HEAD
 #define M0_BTREE_OP_SYNC_WITH(op, action, group, op_exec)       \
 	({                                      \
 		struct m0_sm_op *__opp = (op);	\
@@ -191,26 +172,6 @@
 
 
 
-=======
-/**
- * This macro calls the 'action' function and follows it by calling
- * m0_sm_op_tick() to execute the state machine.
- *
- * IMPORTANT: The 'action' routine should execute the call m0_sm_op_init() for
- * setting the *_tick() function which is eventually be called by
- * m0_sm_op_tick() function.
- */
-#define M0_BTREE_OP_SYNC_WITH(op, action)       \
-	({                                      \
-		struct m0_sm_op *__opp = (op);  \
-						\
-		action;                         \
-		m0_sm_op_tick(__opp);           \
-		m0_sm_op_fini(__opp);           \
-	})
-
-
->>>>>>> 53c7d382
 /** @} end of btree group */
 #endif /* __MOTR_BTREE_BTREE_H__ */
 
