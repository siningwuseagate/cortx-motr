/* -*- C -*- */
/*
 * Copyright (c) 2015-2020 Seagate Technology LLC and/or its Affiliates
 *
 * Licensed under the Apache License, Version 2.0 (the "License");
 * you may not use this file except in compliance with the License.
 * You may obtain a copy of the License at
 *
 *     http://www.apache.org/licenses/LICENSE-2.0
 *
 * Unless required by applicable law or agreed to in writing, software
 * distributed under the License is distributed on an "AS IS" BASIS,
 * WITHOUT WARRANTIES OR CONDITIONS OF ANY KIND, either express or implied.
 * See the License for the specific language governing permissions and
 * limitations under the License.
 *
 * For any questions about this software or licensing,
 * please email opensource@seagate.com or cortx-questions@seagate.com.
 *
 */


#define M0_TRACE_SUBSYSTEM M0_TRACE_SUBSYS_UT
#include "lib/trace.h"

#define M0_UT_TRACE 0

#include <unistd.h>                    /* usleep */
#include "conf/rconfc.h"
#include "conf/rconfc_internal.h"      /* rlock_ctx */
#include "conf/confd.h"                /* m0_confd_stype */
#include "conf/helpers.h"              /* m0_confc_expired_cb */
#include "conf/ut/common.h"            /* SERVER_ENDPOINT */
#include "conf/ut/confc.h"             /* m0_ut_conf_fids */
#include "conf/ut/rpc_helpers.h"       /* m0_ut_rpc_machine_start */
#include "rpc/rpclib.h"                /* m0_rpc_server_ctx */
#include "lib/finject.h"
#include "lib/fs.h"                    /* m0_file_read */
#include "module/instance.h"           /* m0_get */
#include "ut/misc.h"                   /* M0_UT_PATH, M0_UT_CONF_PROCESS */
#include "ut/ut.h"

static struct m0_semaphore   g_expired_sem;
static struct m0_semaphore   g_ready_sem;
static struct m0_semaphore   g_fatal_sem;
static struct m0_reqh       *ut_reqh;
static struct m0_net_domain  client_net_dom;
<<<<<<< HEAD
=======

static struct m0_net_xprt   *xprt = &m0_net_lnet_xprt;
>>>>>>> d84327ad
static struct m0_fid         profile = M0_FID_TINIT('p', 1, 0);
static bool (*ha_clink_cb_orig)(struct m0_clink *clink);


M0_EXTERN struct m0_confc_gate_ops  m0_rconfc_gate_ops;
M0_EXTERN struct m0_rm_incoming_ops m0_rconfc_ri_ops;

enum {
	CLIENT_COB_DOM_ID  = 16,
	SESSION_SLOTS      = 1,
	MAX_RPCS_IN_FLIGHT = 1,
};

struct root_object {
	struct m0_conf_root *root;
	struct m0_clink      clink_x;
	struct m0_clink      clink_r;
	struct m0_confc     *confc;
};

static struct m0_rpc_client_ctx cctx = {
        .rcx_net_dom            = &client_net_dom,
        .rcx_local_addr         = CLIENT_ENDPOINT_ADDR,
        .rcx_remote_addr        = SERVER_ENDPOINT_ADDR,
        .rcx_max_rpcs_in_flight = MAX_RPCS_IN_FLIGHT,
        .rcx_fid                = &g_process_fid,
};

static int rconfc_ut_motr_start(struct m0_rpc_machine    *mach,
				struct m0_rpc_server_ctx *rctx)
{
	int rc;
#define NAME(ext) "rconfc-ut" ext
	char *argv[] = {
		NAME(""), "-T", "AD", "-D", NAME(".db"),
		"-S", NAME(".stob"), "-A", "linuxstob:"NAME("-addb.stob"),
		"-w", "10", "-e", SERVER_ENDPOINT, "-H", SERVER_ENDPOINT_ADDR,
		"-f", M0_UT_CONF_PROCESS,
		"-c", M0_UT_PATH("diter.xc")
	};
	*rctx = (struct m0_rpc_server_ctx) {
		.rsx_xprts         = m0_net_all_xprt_get(),
		.rsx_xprts_nr      = m0_net_xprt_nr(),
		.rsx_argv          = argv,
		.rsx_argc          = ARRAY_SIZE(argv),
		.rsx_log_file_name = NAME(".log")
	};
#undef NAME

	M0_SET0(mach);
	rc = m0_rpc_server_start(rctx);
	M0_UT_ASSERT(rc == 0);

	rc = m0_ut_rpc_machine_start(mach, m0_net_xprt_default_get(),
				     CLIENT_ENDPOINT_ADDR);
	M0_UT_ASSERT(rc == 0);
	ut_reqh = mach->rm_reqh;
	mach->rm_reqh = &rctx->rsx_motr_ctx.cc_reqh_ctx.rc_reqh;
	return rc;
}

static void rconfc_ut_motr_stop(struct m0_rpc_machine    *mach,
				struct m0_rpc_server_ctx *rctx)
{
	mach->rm_reqh = ut_reqh;
	m0_ut_rpc_machine_stop(mach);
	m0_rpc_server_stop(rctx);
}

static void test_null_exp_cb(struct m0_rconfc *rconfc)
{
	/*
	 * Test expiration callback that shouldn't be called, because
	 * test doesn't expect reelection.
	 */
	M0_UT_ASSERT(0);
}

static void conflict_exp_cb(struct m0_rconfc *rconfc)
{
	M0_UT_ENTER();
	m0_semaphore_up(&g_expired_sem);
	M0_UT_RETURN();
}

static void conflict_ready_cb(struct m0_rconfc *rconfc)
{
	M0_UT_ENTER();
	m0_semaphore_up(&g_ready_sem);
	M0_UT_RETURN();
}

static void test_init_fini(void)
{
	struct m0_rpc_machine    mach;
	struct m0_rpc_server_ctx rctx;
	struct m0_rconfc         rconfc;
	int                      rc;

	rc = rconfc_ut_motr_start(&mach, &rctx);
	M0_UT_ASSERT(rc == 0);
	rc = m0_rconfc_init(&rconfc, &profile, &m0_conf_ut_grp, &mach,
			    test_null_exp_cb, NULL);
	M0_UT_ASSERT(rc == 0);
	m0_rconfc_fini(&rconfc);
	rconfc_ut_motr_stop(&mach, &rctx);
}

static void test_start_stop(void)
{
	struct m0_rpc_machine    mach;
	struct m0_rpc_server_ctx rctx;
	int                      rc;
	struct m0_rconfc         rconfc;
	uint64_t                 ver;

	rc = rconfc_ut_motr_start(&mach, &rctx);
	M0_UT_ASSERT(rc == 0);
	rc = m0_rconfc_init(&rconfc, &profile, &m0_conf_ut_grp, &mach, NULL,
			    NULL);
	M0_UT_ASSERT(rc == 0);
	rconfc.rc_profile = profile;
	rc = m0_rconfc_start_sync(&rconfc);
	M0_UT_ASSERT(rc == 0);
	M0_UT_ASSERT(rconfc.rc_ver != 0);
	ver = m0_rconfc_ver_max_read(&rconfc);
	M0_UT_ASSERT(ver == rconfc.rc_ver);
	/** @todo Check addresses used by rconfc */
	m0_rconfc_stop_sync(&rconfc);
	m0_rconfc_fini(&rconfc);
	rconfc_ut_motr_stop(&mach, &rctx);
}

static void test_start_stop_local(void)
{
	struct m0_rpc_machine    mach;
	struct m0_rpc_server_ctx rctx;
	int                      rc;
	struct m0_rconfc         rconfc;

	rc = rconfc_ut_motr_start(&mach, &rctx);
	M0_UT_ASSERT(rc == 0);
	rc = m0_rconfc_init(&rconfc, &profile, &m0_conf_ut_grp, &mach, NULL,
			    NULL);
	M0_UT_ASSERT(rc == 0);
	rc = m0_file_read(M0_UT_PATH("conf.xc"), &rconfc.rc_local_conf);
	M0_UT_ASSERT(rc == 0);
	rc = m0_rconfc_start_sync(&rconfc);
	M0_UT_ASSERT(rc == 0);
	M0_UT_ASSERT(m0_rconfc_is_preloaded(&rconfc));
	M0_UT_ASSERT(rconfc.rc_ver != 0);
	m0_rconfc_stop_sync(&rconfc);
	m0_rconfc_fini(&rconfc);
	rconfc_ut_motr_stop(&mach, &rctx);
}

static void test_local_load_fail(void)
{
	struct m0_rpc_machine    mach;
	struct m0_rpc_server_ctx rctx;
	int                      rc;
	struct m0_rconfc         rconfc;

	rc = rconfc_ut_motr_start(&mach, &rctx);
	M0_UT_ASSERT(rc == 0);
	rc = m0_rconfc_init(&rconfc, &profile, &m0_conf_ut_grp, &mach, NULL, NULL);
	M0_UT_ASSERT(rc == 0);
	rconfc.rc_local_conf = m0_strdup("abracadabra");
	rc = m0_rconfc_start_sync(&rconfc);
	M0_UT_ASSERT(rc != 0);
	M0_UT_ASSERT(!m0_rconfc_is_preloaded(&rconfc));
	M0_UT_ASSERT(rconfc.rc_ver == 0);
	m0_rconfc_stop_sync(&rconfc);
	m0_rconfc_fini(&rconfc);
	rconfc_ut_motr_stop(&mach, &rctx);
}

static void test_start_failures(void)
{
	struct m0_rpc_machine    mach;
	struct m0_rpc_server_ctx rctx;
	int                      rc;
	struct m0_rconfc         rconfc;

	rc = rconfc_ut_motr_start(&mach, &rctx);
	M0_UT_ASSERT(rc == 0);
	m0_fi_enable_once("rlock_ctx_connect", "rm_conn_failed");
	rc = m0_rconfc_init(&rconfc, &profile, &m0_conf_ut_grp, &mach, NULL,
			    NULL);
	M0_UT_ASSERT(rc == 0);
	rc = m0_rconfc_start_sync(&rconfc);
	/*
	 * If connection to RM fails, then rconfc will try to start from
	 * beginning, because it is possible that RM creditor has changed during
	 * connection. Second attempt will succeed.
	 */
	M0_UT_ASSERT(rc == 0);
	m0_rconfc_stop_sync(&rconfc);
	m0_rconfc_fini(&rconfc);

	m0_fi_enable_once("rconfc_read_lock_complete", "rlock_req_failed");
	m0_fi_enable_once("_failure_ast_cb", "rlock_req_failed");
	rc = m0_rconfc_init(&rconfc, &profile, &m0_conf_ut_grp, &mach, NULL,
			    NULL);
	M0_UT_ASSERT(rc == 0);
	rc = m0_rconfc_start_sync(&rconfc);
	M0_UT_ASSERT(rc == -ESRCH);
	m0_rconfc_stop_sync(&rconfc);
	m0_rconfc_fini(&rconfc);

	rconfc_ut_motr_stop(&mach, &rctx);
}

static void rconfc_ut_fatal_cb(struct m0_rconfc *rconfc)
{
	M0_UT_ASSERT(rconfc->rc_sm.sm_state == M0_RCS_FAILURE);
	m0_semaphore_up(&g_fatal_sem);
}

static bool ha_clink_cb_suppress(struct m0_clink *clink)
{
	struct m0_rconfc *rconfc = M0_AMB(rconfc, clink, rc_ha_entrypoint_cl);

	m0_rconfc_lock(rconfc);
	M0_UT_ASSERT(rconfc->rc_sm.sm_state == M0_RCS_ENTRYPOINT_WAIT);
	if (rconfc->rc_fatal_cb == NULL)
		m0_rconfc_fatal_cb_set(rconfc, rconfc_ut_fatal_cb);
	else /* installed previously */
		M0_UT_ASSERT(rconfc->rc_fatal_cb == rconfc_ut_fatal_cb);
	m0_rconfc_unlock(rconfc);
	/* do nothing as if HA client went dead */
	return true;
}

/*
 * The test is to check timeout expiration during rconfc synchronous start with
 * limited timeout. As well, fatal callback passage is checked due to rconfc
 * failure. The callback is installed in the course of rconfc start.
 */
static void test_fail_abort(void)
{
	struct m0_rpc_machine    mach;
	struct m0_rpc_server_ctx rctx;
	int                      rc;
	struct m0_rconfc         rconfc;

	rc = rconfc_ut_motr_start(&mach, &rctx);
	M0_UT_ASSERT(rc == 0);

	rc = m0_rconfc_init(&rconfc, &profile, &m0_conf_ut_grp, &mach, NULL,
			    NULL);
	M0_UT_ASSERT(rc == 0);
	/*
	 * Suppress ha entrypoint response to cause timeout. Imitation of not
	 * responding HA.
	 */
	m0_semaphore_init(&g_fatal_sem, 0);
	ha_clink_cb_orig = rconfc.rc_ha_entrypoint_cl.cl_cb;
	rconfc.rc_ha_entrypoint_cl.cl_cb = ha_clink_cb_suppress;
	rc = m0_rconfc_start_wait(&rconfc, 3ULL * M0_TIME_ONE_SECOND);
	m0_semaphore_down(&g_fatal_sem);
	m0_semaphore_fini(&g_fatal_sem);
	M0_UT_ASSERT(rc == -ETIMEDOUT);
	M0_UT_ASSERT(rconfc.rc_sm_state_on_abort == M0_RCS_ENTRYPOINT_WAIT);
	M0_UT_ASSERT(rconfc.rc_ha_entrypoint_retries == 0);
	/* restore original callback */
	rconfc.rc_ha_entrypoint_cl.cl_cb = ha_clink_cb_orig;
	m0_rconfc_stop_sync(&rconfc);
	m0_rconfc_fini(&rconfc);

	rconfc_ut_motr_stop(&mach, &rctx);
}

static char *suffix_subst(const char *src, char delim, const char *suffix)
{
	const size_t len = strlen(src) + 1 + strlen(suffix) + 1;
	char        *s;
	char        *p;

	s = m0_alloc(len);
	M0_ASSERT(s != NULL);
	strncpy(s, src, len);
	p = strrchr(s, delim);
	M0_ASSERT(p != NULL);
	strncpy(p, suffix, strlen(suffix) + 1);
	return s;
}

static bool do_fake = true;
static bool ha_clink_cb_bad_rm(struct m0_clink *clink)
{
	struct m0_rconfc               *rconfc = M0_AMB(rconfc, clink,
							rc_ha_entrypoint_cl);
	struct m0_ha_entrypoint_client *ecl =
		&m0_get()->i_ha->h_entrypoint_client;

	M0_PRE(rconfc->rc_sm.sm_state == M0_RCS_ENTRYPOINT_WAIT);
        if (m0_ha_entrypoint_client_state_get(ecl) == M0_HEC_AVAILABLE &&
	    ecl->ecl_rep.hae_control != M0_HA_ENTRYPOINT_QUERY) {
		char       *rm_addr = ecl->ecl_rep.hae_active_rm_ep;
		char       *rm_fake = NULL;
		/*
		 * The test is to fake the rm addr only once to provide that the
		 * next time correct rm addr reaches rconfc non-distorted, which
		 * guarantees successful connection to RM.
		 */
		if (do_fake) {
			rm_fake = suffix_subst(rm_addr, ':', ":999");
			ecl->ecl_rep.hae_active_rm_ep = rm_fake;
			do_fake = false; /* not next time */
		}
		/*
		 * call original handler to let rconfc copy this version of
		 * response and go on with connection
		 */
		ha_clink_cb_orig(clink);
		/*
		 * get real active rm address back to entrypoint response
		 */
		ecl->ecl_rep.hae_active_rm_ep = rm_addr;
		m0_free(rm_fake);
	}
	return true;
}

static void test_fail_retry_rm(void)
{
	struct m0_rpc_machine    mach;
	struct m0_rpc_server_ctx rctx;
	int                      rc;
	struct m0_rconfc         rconfc;

	M0_SET0(&rconfc);
	rc = rconfc_ut_motr_start(&mach, &rctx);
	M0_UT_ASSERT(rc == 0);

	rc = m0_rconfc_init(&rconfc, &profile, &m0_conf_ut_grp, &mach, NULL,
			    NULL);
	M0_UT_ASSERT(rc == 0);
	/*
	 * Distort ha entrypoint response (active rm) to cause HA request
	 * retry. Imitation of the situation when HA reports dead active RM
	 * endpoint and later reports a connectable one.
	 */
	do_fake = true;
	ha_clink_cb_orig = rconfc.rc_ha_entrypoint_cl.cl_cb;
	rconfc.rc_ha_entrypoint_cl.cl_cb = ha_clink_cb_bad_rm;
	rc = m0_rconfc_start_sync(&rconfc);
	M0_UT_ASSERT(rc == 0);
	M0_UT_ASSERT(rconfc.rc_ha_entrypoint_retries > 0);
	/* restore original callback */
	rconfc.rc_ha_entrypoint_cl.cl_cb = ha_clink_cb_orig;
	m0_rconfc_stop_sync(&rconfc);
	m0_rconfc_fini(&rconfc);

	rconfc_ut_motr_stop(&mach, &rctx);
}

static bool ha_clink_cb_bad_confd(struct m0_clink *clink)
{
	struct m0_rconfc               *rconfc = M0_AMB(rconfc, clink,
							rc_ha_entrypoint_cl);
	struct m0_ha_entrypoint_client *ecl =
		&m0_get()->i_ha->h_entrypoint_client;

	M0_PRE(rconfc->rc_sm.sm_state == M0_RCS_ENTRYPOINT_WAIT);
        if (m0_ha_entrypoint_client_state_get(ecl) == M0_HEC_AVAILABLE &&
	    ecl->ecl_rep.hae_control == M0_HA_ENTRYPOINT_CONSUME) {
		const char *confd_addr = ecl->ecl_rep.hae_confd_eps[0];
		char       *confd_fake = NULL;
		/*
		 * The test is to fake the confd addr only once to provide that
		 * the next time correct confd addr reaches rconfc
		 * non-distorted, which guarantees successful connection to it.
		 */
		if (do_fake) {
			do_fake = false;
			confd_fake = suffix_subst(confd_addr, ':', ":999");
			*(char **)&ecl->ecl_rep.hae_confd_eps[0] = confd_fake;
		}
		/*
		 * call original handler to let rconfc copy this version of
		 * response and go on with connection
		 */
		ha_clink_cb_orig(clink);
		/*
		 * get real active rm address back to entrypoint response
		 */
		ecl->ecl_rep.hae_confd_eps[0] = confd_addr;
		m0_free(confd_fake);
	}
	return true;
}

static void test_fail_retry_confd(void)
{
	struct m0_rpc_machine    mach;
	struct m0_rpc_server_ctx rctx;
	int                      rc;
	struct m0_rconfc         rconfc;

	rc = rconfc_ut_motr_start(&mach, &rctx);
	M0_UT_ASSERT(rc == 0);

	rc = m0_rconfc_init(&rconfc, &profile, &m0_conf_ut_grp, &mach, NULL,
			    NULL);
	M0_UT_ASSERT(rc == 0);
	/*
	 * Distort ha entrypoint response (confd) to cause HA request
	 * retry. Imitation of the situation when HA reports dead confd
	 * endpoint and later reports a connectable one.
	 */
	do_fake = true;
	ha_clink_cb_orig = rconfc.rc_ha_entrypoint_cl.cl_cb;
	rconfc.rc_ha_entrypoint_cl.cl_cb = ha_clink_cb_bad_confd;
	rc = m0_rconfc_start_sync(&rconfc);
	M0_UT_ASSERT(rc == 0);
	M0_UT_ASSERT(rconfc.rc_ha_entrypoint_retries > 0);
	/* restore original callback */
	rconfc.rc_ha_entrypoint_cl.cl_cb = ha_clink_cb_orig;
	m0_rconfc_stop_sync(&rconfc);
	m0_rconfc_fini(&rconfc);

	rconfc_ut_motr_stop(&mach, &rctx);
}

static void _stop_rms(struct m0_rpc_machine *rmach)
{
	struct m0_reqh_service *service;
	struct m0_reqh         *reqh = rmach->rm_reqh;
	struct m0_fid           rm_fid = M0_FID_TINIT('s', 1, 2);

	service = m0_reqh_service_lookup(reqh, &rm_fid);
	M0_UT_ASSERT(service != NULL);
	M0_UT_ASSERT(m0_streq(service->rs_type->rst_name, "M0_CST_RMS"));
	m0_reqh_service_prepare_to_stop(service);
	m0_reqh_idle_wait_for(reqh, service);
	m0_reqh_service_stop(service);
}

static void test_no_rms(void)
{
	struct m0_rpc_machine    mach;
	struct m0_rpc_server_ctx rctx;
	int                      rc;
	struct m0_rconfc         rconfc;

	rc = rconfc_ut_motr_start(&mach, &rctx);
	M0_UT_ASSERT(rc == 0);

	/* quit on command from HA */
	m0_fi_enable_once("motr_ha_entrypoint_rep_rm_fill", "no_rms_fid");
	rc = m0_rconfc_init(&rconfc, &profile, &m0_conf_ut_grp, &mach, NULL,
			    NULL);
	M0_UT_ASSERT(rc == 0);
	rc = m0_rconfc_start_sync(&rconfc);
	M0_UT_ASSERT(rc == -EPERM);
	/* see if we can stop after start failure */
	m0_rconfc_stop_sync(&rconfc);
	m0_rconfc_fini(&rconfc);

	/* start with rms up and running */
	rc = m0_rconfc_init(&rconfc, &profile, &m0_conf_ut_grp, &mach, NULL,
			    NULL);
	M0_UT_ASSERT(rc == 0);
	rc = m0_rconfc_start_sync(&rconfc);
	M0_UT_ASSERT(rc == 0);
	/* see if we can stop when there is no rms around */
	_stop_rms(&mach);
	m0_rconfc_stop_sync(&rconfc);
	m0_rconfc_fini(&rconfc);

	/* repeat with no rms around */
	rc = m0_rconfc_init(&rconfc, &profile, &m0_conf_ut_grp, &mach, NULL,
			    NULL);
	M0_UT_ASSERT(rc == 0);
	rc = m0_rconfc_start_sync(&rconfc);
	M0_UT_ASSERT(rc == -ECONNREFUSED);
	/* see if we can stop after start failure */
	m0_rconfc_stop_sync(&rconfc);
	m0_rconfc_fini(&rconfc);

	rconfc_ut_motr_stop(&mach, &rctx);
}

static void rconfc_ut_ha_state_set(const struct m0_fid *fid, uint32_t state)
{
	struct m0_ha_note note = { .no_id = *fid, .no_state = state };
	struct m0_ha_nvec nvec = { .nv_nr = 1, .nv_note = &note };

	m0_ha_state_set(&nvec);
}

static struct m0_semaphore sem_death;
static bool expected_fom_queued_value;

M0_TL_DESCR_DECLARE(rpc_conn, M0_EXTERN);
M0_TL_DECLARE(rpc_conn, M0_INTERNAL, struct m0_rpc_conn);

static void _on_death_cb(struct rconfc_link *lnk)
{
	M0_UT_ASSERT(m0_mutex_is_locked(&lnk->rl_rconfc->rc_herd_lock));
	if (lnk->rl_fom_queued) {
		M0_UT_ASSERT(lnk->rl_state == CONFC_DEAD);
		/* herd link confc not connected */
		M0_UT_ASSERT(!m0_confc_is_online(&lnk->rl_confc));
		/* herd link confc uninitialised */
		M0_UT_ASSERT(!m0_confc_is_inited(&lnk->rl_confc));
	}
	if (lnk->rl_fom_queued == expected_fom_queued_value) {
		M0_LOG(M0_DEBUG, "Done %s waiting for FOM fini",
		       lnk->rl_fom_queued ? "after" : "with no");
		m0_semaphore_up(&sem_death);
	}
}

M0_TL_DESCR_DECLARE(rcnf_herd, M0_EXTERN);
M0_TL_DECLARE(rcnf_herd, M0_INTERNAL, struct rconfc_link);

enum ut_confc_control {
	UT_CC_KEEP_AS_IS,
	UT_CC_DISCONNECT,
	UT_CC_DEINITIALISE,
};

static void on_death_cb_install(struct m0_rconfc     *rconfc,
				enum ut_confc_control ctrl)
{
	struct rconfc_link *lnk;

	m0_tl_for(rcnf_herd, &rconfc->rc_herd, lnk) {
		lnk->rl_on_state_cb = _on_death_cb;
		switch (ctrl) {
		case UT_CC_KEEP_AS_IS:
			break;
		case UT_CC_DISCONNECT:
			m0_confc_reconnect(&lnk->rl_confc, NULL, NULL);
			break;
		case UT_CC_DEINITIALISE:
			m0_confc_reconnect(&lnk->rl_confc, NULL, NULL);
			m0_confc_fini(&lnk->rl_confc);
			break;
		}
	} m0_tl_endfor;
}

/*
 * The test is to verify rconfc_herd_link__on_death_cb() passage as well as
 * ability for rconfc to stop while having herd link dead.
 *
 * Rconfc gets successfully started with a single confd in conf. Later the confd
 * is announced M0_NC_FAILED that invokes the corresponding herd link callback.
 * When notification is successfully processed, rconfc is tested for shutting
 * down with the herd link being in CONFC_DEAD state.
 *
 * As the death notification may arrive when the link's confc can be in any
 * state, all the states (online, disconnected, finalised) must be tested for
 * safe going down.
 */
static void test_dead_down(void)
{
	struct m0_rpc_machine    mach;
	struct m0_rpc_server_ctx rctx;
	int                      rc;
	struct m0_rconfc         rconfc;
	struct m0_fid            confd_fid = M0_FID_TINIT('s', 1, 6);

	/*
	 * The tests below are going to wait for FOM being queued and finalised
	 * regular way.
	 */
	expected_fom_queued_value = true;

	rc = rconfc_ut_motr_start(&mach, &rctx);
	M0_UT_ASSERT(rc == 0);

	/* 1. Normal case */
	rconfc_ut_ha_state_set(&confd_fid, M0_NC_ONLINE);
	rc = m0_rconfc_init(&rconfc, &profile, &m0_conf_ut_grp, &mach, NULL,
			    NULL);
	M0_UT_ASSERT(rc == 0);
	rc = m0_rconfc_start_sync(&rconfc);
	M0_UT_ASSERT(rc == 0);
	m0_rconfc_lock(&rconfc);
	on_death_cb_install(&rconfc, UT_CC_KEEP_AS_IS);
	m0_rconfc_unlock(&rconfc);
	m0_semaphore_init(&sem_death, 0);
	rconfc_ut_ha_state_set(&confd_fid, M0_NC_FAILED);
	m0_semaphore_down(&sem_death);
	m0_semaphore_fini(&sem_death);
	m0_rconfc_stop_sync(&rconfc);
	m0_rconfc_fini(&rconfc);

	/* 2. Notification jitters */
	rconfc_ut_ha_state_set(&confd_fid, M0_NC_ONLINE);
	rc = m0_rconfc_init(&rconfc, &profile, &m0_conf_ut_grp, &mach, NULL,
			    NULL);
	M0_UT_ASSERT(rc == 0);
	rc = m0_rconfc_start_sync(&rconfc);
	M0_UT_ASSERT(rc == 0);
	m0_rconfc_lock(&rconfc);
	on_death_cb_install(&rconfc, UT_CC_KEEP_AS_IS);
	m0_rconfc_unlock(&rconfc);
	m0_semaphore_init(&sem_death, 0);
	rconfc_ut_ha_state_set(&confd_fid, M0_NC_FAILED); /* legal tap  */
	rconfc_ut_ha_state_set(&confd_fid, M0_NC_FAILED); /* double tap */
	m0_semaphore_down(&sem_death);
	m0_semaphore_fini(&sem_death);
	m0_rconfc_stop_sync(&rconfc);
	m0_rconfc_fini(&rconfc);

	/* 3. Deal with already disconnected confc */
	rconfc_ut_ha_state_set(&confd_fid, M0_NC_ONLINE);
	rc = m0_rconfc_init(&rconfc, &profile, &m0_conf_ut_grp, &mach, NULL,
			    NULL);
	M0_UT_ASSERT(rc == 0);
	rc = m0_rconfc_start_sync(&rconfc);
	M0_UT_ASSERT(rc == 0);
	m0_rconfc_lock(&rconfc);
	on_death_cb_install(&rconfc, UT_CC_DISCONNECT);
	m0_rconfc_unlock(&rconfc);
	m0_semaphore_init(&sem_death, 0);
	rconfc_ut_ha_state_set(&confd_fid, M0_NC_FAILED);
	m0_semaphore_down(&sem_death);
	m0_semaphore_fini(&sem_death);
	m0_rconfc_stop_sync(&rconfc);
	m0_rconfc_fini(&rconfc);

	/* 4. Deal with already finalised confc */
	rconfc_ut_ha_state_set(&confd_fid, M0_NC_ONLINE);
	rc = m0_rconfc_init(&rconfc, &profile, &m0_conf_ut_grp, &mach, NULL,
			    NULL);
	M0_UT_ASSERT(rc == 0);
	rc = m0_rconfc_start_sync(&rconfc);
	M0_UT_ASSERT(rc == 0);
	m0_rconfc_lock(&rconfc);
	on_death_cb_install(&rconfc, UT_CC_DEINITIALISE);
	m0_rconfc_unlock(&rconfc);
	m0_semaphore_init(&sem_death, 0);
	rconfc_ut_ha_state_set(&confd_fid, M0_NC_FAILED);
	m0_semaphore_down(&sem_death);
	m0_semaphore_fini(&sem_death);
	m0_rconfc_stop_sync(&rconfc);
	m0_rconfc_fini(&rconfc);

	/*
	 * Test error paths in fom tick
	 *
	 * 5. Survive from session failure
	 */
	rconfc_ut_ha_state_set(&confd_fid, M0_NC_ONLINE);
	rc = m0_rconfc_init(&rconfc, &profile, &m0_conf_ut_grp, &mach, NULL,
			    NULL);
	M0_UT_ASSERT(rc == 0);
	rc = m0_rconfc_start_sync(&rconfc);
	M0_UT_ASSERT(rc == 0);
	m0_rconfc_lock(&rconfc);
	on_death_cb_install(&rconfc, UT_CC_KEEP_AS_IS);
	m0_rconfc_unlock(&rconfc);
	m0_semaphore_init(&sem_death, 0);
	m0_fi_enable("rconfc_link_fom_tick", "sess_fail");
	rconfc_ut_ha_state_set(&confd_fid, M0_NC_FAILED);
	m0_semaphore_down(&sem_death);
	m0_semaphore_fini(&sem_death);
	m0_fi_disable("rconfc_link_fom_tick", "sess_fail");
	m0_rconfc_stop_sync(&rconfc);
	m0_rconfc_fini(&rconfc);

	/* 6. Survive from connection failure */
	rconfc_ut_ha_state_set(&confd_fid, M0_NC_ONLINE);
	rc = m0_rconfc_init(&rconfc, &profile, &m0_conf_ut_grp, &mach, NULL,
			    NULL);
	M0_UT_ASSERT(rc == 0);
	rc = m0_rconfc_start_sync(&rconfc);
	M0_UT_ASSERT(rc == 0);
	m0_rconfc_lock(&rconfc);
	on_death_cb_install(&rconfc, UT_CC_KEEP_AS_IS);
	m0_rconfc_unlock(&rconfc);
	m0_semaphore_init(&sem_death, 0);
	m0_fi_enable("rconfc_link_fom_tick", "conn_fail");
	rconfc_ut_ha_state_set(&confd_fid, M0_NC_FAILED);
	m0_semaphore_down(&sem_death);
	m0_semaphore_fini(&sem_death);
	m0_fi_disable("rconfc_link_fom_tick", "conn_fail");
	m0_rconfc_stop_sync(&rconfc);
	m0_rconfc_fini(&rconfc);

	/* 7. Survive from both session and connection failures */
	rconfc_ut_ha_state_set(&confd_fid, M0_NC_ONLINE);
	rc = m0_rconfc_init(&rconfc, &profile, &m0_conf_ut_grp, &mach, NULL,
			    NULL);
	M0_UT_ASSERT(rc == 0);
	rc = m0_rconfc_start_sync(&rconfc);
	M0_UT_ASSERT(rc == 0);
	m0_rconfc_lock(&rconfc);
	on_death_cb_install(&rconfc, UT_CC_KEEP_AS_IS);
	m0_rconfc_unlock(&rconfc);
	m0_semaphore_init(&sem_death, 0);
	m0_fi_enable("rconfc_link_fom_tick", "sess_fail");
	m0_fi_enable("rconfc_link_fom_tick", "conn_fail");
	rconfc_ut_ha_state_set(&confd_fid, M0_NC_FAILED);
	m0_semaphore_down(&sem_death);
	m0_semaphore_fini(&sem_death);
	m0_fi_disable("rconfc_link_fom_tick", "conn_fail");
	m0_fi_disable("rconfc_link_fom_tick", "sess_fail");
	m0_rconfc_stop_sync(&rconfc);
	m0_rconfc_fini(&rconfc);

	rconfc_ut_motr_stop(&mach, &rctx);
}

/*
 * The test is to verify rconfc_herd_link__on_death_cb() passing safe being
 * concurrent with rconfc stopping.
 */
static void test_dead_stop(void)
{
	struct m0_rpc_machine    mach;
	struct m0_rpc_server_ctx rctx;
	int                      rc;
	struct m0_rconfc         rconfc;
	struct m0_fid            confd_fid = M0_FID_TINIT('s', 1, 6);

	/*
	 * Run link FOM concurrent with stopping.
	 *
	 * The concurrent execution is achieved by releasing sem_dead right
	 * before queueing FOM in rconfc_herd_link__on_death_cb().
	 */
	expected_fom_queued_value = false;

	rc = rconfc_ut_motr_start(&mach, &rctx);
	M0_UT_ASSERT(rc == 0);

	rconfc_ut_ha_state_set(&confd_fid, M0_NC_ONLINE);
	rc = m0_rconfc_init(&rconfc, &profile, &m0_conf_ut_grp, &mach, NULL,
			    NULL);
	M0_UT_ASSERT(rc == 0);
	rc = m0_rconfc_start_sync(&rconfc);
	M0_UT_ASSERT(rc == 0);
	m0_rconfc_lock(&rconfc);
	on_death_cb_install(&rconfc, UT_CC_KEEP_AS_IS);
	m0_rconfc_unlock(&rconfc);
	m0_semaphore_init(&sem_death, 0);
	rconfc_ut_ha_state_set(&confd_fid, M0_NC_FAILED);
	m0_semaphore_down(&sem_death);
	m0_rconfc_stop_sync(&rconfc);
	m0_rconfc_fini(&rconfc);
	m0_semaphore_fini(&sem_death);

	rconfc_ut_motr_stop(&mach, &rctx);
}

static void test_reading(void)
{
	struct m0_rpc_machine    mach;
	struct m0_rpc_server_ctx rctx;
	int                      rc;
	struct m0_rconfc         rconfc;
	uint64_t                 ver;
	struct m0_conf_obj      *cobj;

	rc = rconfc_ut_motr_start(&mach, &rctx);
	M0_UT_ASSERT(rc == 0);
	rc = m0_rconfc_init(&rconfc, &profile, &m0_conf_ut_grp, &mach, NULL,
			    NULL);
	M0_UT_ASSERT(rc == 0);
	rc = m0_rconfc_start_sync(&rconfc);
	M0_UT_ASSERT(rc == 0);
	ver = m0_rconfc_ver_max_read(&rconfc);
	M0_UT_ASSERT(ver == rconfc.rc_ver);
	/* do regular path opening */
	rc = m0_confc_open_sync(&cobj, rconfc.rc_confc.cc_root,
				M0_CONF_ROOT_PROFILES_FID,
				m0_ut_conf_fids[M0_UT_CONF_PROF]);
	M0_UT_ASSERT(rc == 0);
	m0_confc_close(cobj);
	m0_rconfc_stop_sync(&rconfc);
	m0_rconfc_fini(&rconfc);
	rconfc_ut_motr_stop(&mach, &rctx);
}

static bool quorum_impossible_clink_cb(struct m0_clink *cl)
{
	struct m0_rconfc *rconfc = container_of(cl->cl_chan, struct m0_rconfc,
						rc_sm.sm_chan);
	static bool       do_override = true;

	if (do_override && rconfc->rc_sm.sm_state == M0_RCS_GET_RLOCK) {
		/*
		 * Override required quorum value to be greater then number of
		 * confd, so quorum is impossible.
		 */
		M0_PRE(rconfc->rc_quorum != 0);
		rconfc->rc_quorum *= 2;
		m0_clink_del(cl);
		/*
		 * Overridden once, next time entrypoint re-tried it must remain
		 * untouched to let rconfc start successfully.
		 */
		do_override = false;
	}
	return true;
}

static void test_quorum_impossible(void)
{
	struct m0_rconfc         rconfc;
	struct m0_rpc_machine    mach;
	int                      rc;
	uint64_t                 ver;
	struct m0_rpc_server_ctx rctx;
	struct m0_clink          clink;

	rc = rconfc_ut_motr_start(&mach, &rctx);
	/*
	 * Have the number of online herd links less than required to reach the
	 * quorum. Once failed, next re-election succeeds.
	 */
	M0_UT_ASSERT(rc == 0);
	M0_SET0(&rconfc);
	rc = m0_rconfc_init(&rconfc, &profile, &m0_conf_ut_grp, &mach, NULL,
			    NULL);
	M0_UT_ASSERT(rc == 0);
	m0_clink_init(&clink, quorum_impossible_clink_cb);
	m0_clink_add_lock(&rconfc.rc_sm.sm_chan, &clink);
	rc = m0_rconfc_start_sync(&rconfc);
	M0_UT_ASSERT(rc == 0);
	ver = m0_rconfc_ver_max_read(&rconfc);
	M0_UT_ASSERT(ver != M0_CONF_VER_UNKNOWN);
	if (m0_clink_is_armed(&clink))
		m0_clink_del_lock(&clink);
	m0_rconfc_stop_sync(&rconfc);
	m0_rconfc_fini(&rconfc);
	m0_clink_fini(&clink);
	rconfc_ut_motr_stop(&mach, &rctx);
}

static void test_quorum_retry(void)
{
	struct m0_rpc_machine    mach;
	struct m0_rpc_server_ctx rctx;
	int                      rc;
	struct m0_rconfc         rconfc;
	uint64_t                 ver;

	rc = rconfc_ut_motr_start(&mach, &rctx);
	M0_UT_ASSERT(rc == 0);

	/*
	 * 1. Have herd link online, but fetching bad version number. Once
	 * failed, next re-election succeeds.
	 */
	rc = m0_rconfc_init(&rconfc, &profile, &m0_conf_ut_grp, &mach, NULL,
			    NULL);
	M0_UT_ASSERT(rc == 0);
	M0_UT_ASSERT(rconfc.rc_ha_entrypoint_retries == 0);
	m0_fi_enable_once("rconfc__cb_quorum_test", "read_ver_failed");
	rc = m0_rconfc_start_sync(&rconfc);
	M0_UT_ASSERT(rc == 0);
	M0_UT_ASSERT(rconfc.rc_ver != 0);
	ver = m0_rconfc_ver_max_read(&rconfc);
	M0_UT_ASSERT(ver == rconfc.rc_ver);
	M0_UT_ASSERT(rconfc.rc_ha_entrypoint_retries > 0);
	m0_rconfc_stop_sync(&rconfc);
	m0_rconfc_fini(&rconfc);

	/*
	 * 2. Have all herd links CONFC_DEAD. Once failed, next re-election
	 * succeeds.
	 */
	rc = m0_rconfc_init(&rconfc, &profile, &m0_conf_ut_grp, &mach, NULL,
			    NULL);
	M0_UT_ASSERT(rc == 0);
	M0_UT_ASSERT(rconfc.rc_ha_entrypoint_retries == 0);
	m0_fi_enable_once("rconfc_herd_link_init", "confc_init");
	rc = m0_rconfc_start_sync(&rconfc);
	M0_UT_ASSERT(rc == 0);
	M0_UT_ASSERT(rconfc.rc_ver != 0);
	ver = m0_rconfc_ver_max_read(&rconfc);
	M0_UT_ASSERT(ver == rconfc.rc_ver);
	M0_UT_ASSERT(rconfc.rc_ha_entrypoint_retries > 0);
	m0_rconfc_stop_sync(&rconfc);
	m0_rconfc_fini(&rconfc);

	/*
	 * 3. Have conductor failed to engage. Once failed, next re-election
	 * succeeds.
	 */
	rc = m0_rconfc_init(&rconfc, &profile, &m0_conf_ut_grp, &mach, NULL,
			    NULL);
	M0_UT_ASSERT(rc == 0);
	M0_UT_ASSERT(rconfc.rc_ha_entrypoint_retries == 0);
	m0_fi_enable_once("rconfc_conductor_iterate", "conductor_conn_fail");
	rc = m0_rconfc_start_sync(&rconfc);
	M0_UT_ASSERT(rc == 0);
	M0_UT_ASSERT(rconfc.rc_ver != 0);
	ver = m0_rconfc_ver_max_read(&rconfc);
	M0_UT_ASSERT(ver == rconfc.rc_ver);
	M0_UT_ASSERT(rconfc.rc_ha_entrypoint_retries > 0);
	m0_rconfc_stop_sync(&rconfc);
	m0_rconfc_fini(&rconfc);

	rconfc_ut_motr_stop(&mach, &rctx);
}

struct m0_semaphore gops_sem;

static void test_gops(void)
{
	struct m0_rconfc         rconfc;
	struct m0_rpc_machine    mach;
	int                      rc;
	struct m0_rpc_server_ctx rctx;
	bool                     check_res;

	rc = rconfc_ut_motr_start(&mach, &rctx);
	M0_UT_ASSERT(rc == 0);
	M0_SET0(&rconfc);
	rc = m0_rconfc_init(&rconfc, &profile, &m0_conf_ut_grp, &mach, NULL,
			    NULL);
	M0_UT_ASSERT(rc == 0);
	rc = m0_rconfc_start_sync(&rconfc);
	M0_UT_ASSERT(rc == 0);

	/* imitate check op */
	m0_mutex_lock(&rconfc.rc_confc.cc_lock);
	check_res = rconfc.rc_gops.go_check(&rconfc.rc_confc);
	M0_UT_ASSERT(check_res == true);
	m0_mutex_unlock(&rconfc.rc_confc.cc_lock);

	/* imitate skip op */
	rc = rconfc.rc_gops.go_skip(&rconfc.rc_confc);
	M0_UT_ASSERT(rc == -ENOENT);
	m0_rconfc_stop_sync(&rconfc);
	m0_rconfc_fini(&rconfc);
	rconfc_ut_motr_stop(&mach, &rctx);
	m0_semaphore_fini(&gops_sem);
}

static void update_confd_version(struct m0_rpc_server_ctx *rctx,
				 uint64_t                  new_ver)
{
	struct m0_reqh         *reqh;
	struct m0_reqh_service *svc;
	struct m0_confd        *confd = NULL;
	struct m0_conf_cache   *cc;
	struct m0_conf_root    *root;

	/* Find confd instance through corresponding confd service */
	reqh = &rctx->rsx_motr_ctx.cc_reqh_ctx.rc_reqh;
	m0_tl_for(m0_reqh_svc, &reqh->rh_services, svc) {
		if (svc->rs_type == &m0_confd_stype) {
			confd = container_of(svc, struct m0_confd, d_reqh);
			break;
		}
	} m0_tl_endfor;
	M0_UT_ASSERT(confd != NULL);

	cc = confd->d_cache;
	cc->ca_ver = new_ver;
	root = M0_CONF_CAST(m0_conf_cache_lookup(cc, &M0_CONF_ROOT_FID),
			    m0_conf_root);
	M0_UT_ASSERT(root != NULL);
	root->rt_verno = new_ver;
	root->rt_mdredundancy = 51212;
}

static void test_version_change(void)
{
	struct m0_rconfc         rconfc;
	struct m0_rpc_machine    mach;
	int                      rc;
	struct m0_rpc_server_ctx rctx;
	struct rlock_ctx        *rlx;
	struct m0_conf_obj      *root_obj;

	rc = rconfc_ut_motr_start(&mach, &rctx);
	M0_UT_ASSERT(rc == 0);
	m0_semaphore_init(&g_ready_sem, 0);

	M0_SET0(&rconfc);
	rc = m0_rconfc_init(&rconfc, &profile, &m0_conf_ut_grp, &mach,
			    conflict_exp_cb, conflict_ready_cb);
	M0_UT_ASSERT(rc == 0);
	rc = m0_rconfc_start_sync(&rconfc);
	M0_UT_ASSERT(rc == 0);

	/* Check that version 1 in use */
	M0_UT_ASSERT(rconfc.rc_ver == 1);
	rc = m0_confc_open_sync(&root_obj, rconfc.rc_confc.cc_root, M0_FID0);
	M0_UT_ASSERT(rc == 0);
	M0_UT_ASSERT(M0_CONF_CAST(root_obj, m0_conf_root)->rt_verno == 1);
	m0_confc_close(root_obj);

	/* Update conf DB version and immitate read lock conflict */
	update_confd_version(&rctx, 2);
	rlx = rconfc.rc_rlock_ctx;
	m0_rconfc_ri_ops.rio_conflict(&rlx->rlc_req);

	/* Wait till version reelection is finished */
	m0_semaphore_down(&g_ready_sem);
	m0_sm_group_lock(rconfc.rc_sm.sm_grp);
	m0_sm_timedwait(&rconfc.rc_sm, M0_BITS(M0_RCS_IDLE, M0_RCS_FAILURE),
			M0_TIME_NEVER);
	m0_sm_group_unlock(rconfc.rc_sm.sm_grp);
	M0_UT_ASSERT(rconfc.rc_sm.sm_state == M0_RCS_IDLE);

	/* Check that version in use is 2 */
	M0_UT_ASSERT(rconfc.rc_ver == 2);
	rc = m0_confc_open_sync(&root_obj, rconfc.rc_confc.cc_root, M0_FID0);
	M0_UT_ASSERT(rc == 0);
	M0_UT_ASSERT(M0_CONF_CAST(root_obj, m0_conf_root)->rt_verno == 2);
	m0_confc_close(root_obj);

	m0_rconfc_stop_sync(&rconfc);
	m0_rconfc_fini(&rconfc);
	m0_semaphore_fini(&g_ready_sem);
	rconfc_ut_motr_stop(&mach, &rctx);
}

static void test_cache_drop(void)
{
	struct m0_rconfc         rconfc;
	struct m0_rpc_machine    mach;
	int                      rc;
	struct m0_rpc_server_ctx rctx;
	struct rlock_ctx        *rlx;
	struct m0_conf_obj      *root_obj;
	struct m0_confc         *confc;

	rc = rconfc_ut_motr_start(&mach, &rctx);
	M0_UT_ASSERT(rc == 0);
	m0_semaphore_init(&g_expired_sem, 0);
	M0_SET0(&rconfc);
	rc = m0_rconfc_init(&rconfc, &profile, &m0_conf_ut_grp, &mach,
			    conflict_exp_cb, NULL);
	M0_UT_ASSERT(rc == 0);
	rc = m0_rconfc_start_sync(&rconfc);
	M0_UT_ASSERT(rc == 0);
	/* Open root conf object */
	confc = &rconfc.rc_confc;
	rc = m0_confc_open_sync(&root_obj, confc->cc_root, M0_FID0);
	M0_UT_ASSERT(rc == 0);
	/*
	 * Imitate conflict for read lock, so rconfc asks its
	 * user to put all opened conf objects.
	 */
	rlx = rconfc.rc_rlock_ctx;
	m0_rconfc_ri_ops.rio_conflict(&rlx->rlc_req);
	m0_semaphore_down(&g_expired_sem);
	/* Sleep to make sure rconfc wait for us */
	while (usleep(200) == -1);
	/*
	 * Close root conf object, expecting rconfc to release
	 * read lock and start reelection process.
	 */
	m0_confc_close(root_obj);
	m0_semaphore_fini(&g_expired_sem);
	m0_rconfc_stop_sync(&rconfc);
	m0_rconfc_fini(&rconfc);
	rconfc_ut_motr_stop(&mach, &rctx);
}

static void test_confc_ctx_block(void)
{
	struct m0_rconfc         rconfc;
	struct m0_rpc_machine    mach;
	int                      rc;
	struct m0_rpc_server_ctx rctx;
	struct rlock_ctx        *rlx;
	struct m0_confc_ctx      confc_ctx;

	rc = rconfc_ut_motr_start(&mach, &rctx);
	M0_UT_ASSERT(rc == 0);
	M0_SET0(&rconfc);
	rc = m0_rconfc_init(&rconfc, &profile, &m0_conf_ut_grp, &mach, NULL,
			    NULL);
	M0_UT_ASSERT(rc == 0);
	rc = m0_rconfc_start_sync(&rconfc);
	M0_UT_ASSERT(rc == 0);
	rlx = rconfc.rc_rlock_ctx;
	m0_rconfc_ri_ops.rio_conflict(&rlx->rlc_req);

	m0_confc_ctx_init(&confc_ctx, &rconfc.rc_confc);
	m0_confc_ctx_fini(&confc_ctx);

	m0_rconfc_stop_sync(&rconfc);
	m0_rconfc_fini(&rconfc);
	rconfc_ut_motr_stop(&mach, &rctx);
}

static int _skip(struct m0_confc *confc)
{
	m0_fi_disable("on_replied", "fail_rpc_reply");
	return m0_rconfc_gate_ops.go_skip(confc);
}

static void test_reconnect_success(void)
{
	struct m0_rpc_machine    mach;
	struct m0_rpc_server_ctx rctx;
	int                      rc;
	struct m0_rconfc         rconfc;
	uint64_t                 ver;
	struct m0_conf_obj      *cobj;

	rc = rconfc_ut_motr_start(&mach, &rctx);
	M0_UT_ASSERT(rc == 0);
	rc = m0_rconfc_init(&rconfc, &profile, &m0_conf_ut_grp, &mach, NULL,
			    NULL);
	M0_UT_ASSERT(rc == 0);
	rc = m0_rconfc_start_sync(&rconfc);
	M0_UT_ASSERT(rc == 0);
	ver = m0_rconfc_ver_max_read(&rconfc);
	M0_UT_ASSERT(ver == rconfc.rc_ver);
	/* imitate successful reconnection */
	m0_fi_enable_off_n_on_m("skip_confd_st_in", "force_reconnect_success",
				0, 1);
	m0_fi_enable_off_n_on_m("on_replied", "fail_rpc_reply", 0, 1);
	m0_rconfc_lock(&rconfc);
	rconfc.rc_gops.go_skip = _skip;
	m0_rconfc_unlock(&rconfc);
	/* do regular path opening with disconnected confc */
	rc = m0_confc_open_sync(&cobj, rconfc.rc_confc.cc_root,
				M0_CONF_ROOT_PROFILES_FID,
				m0_ut_conf_fids[M0_UT_CONF_PROF]);
	M0_UT_ASSERT(rc == 0);
	m0_confc_close(cobj);
	m0_fi_disable("skip_confd_st_in", "force_reconnect_success");
	m0_fi_disable("on_replied", "fail_rpc_reply");
	m0_rconfc_stop_sync(&rconfc);
	m0_rconfc_fini(&rconfc);
	rconfc_ut_motr_stop(&mach, &rctx);
}

static void _subscribe_to_service(struct m0_rconfc *rconfc,
				  struct m0_fid    *fid,
				  struct m0_clink  *clink)
{
	struct m0_conf_obj   *obj;
	struct m0_confc      *phony = &rconfc->rc_phony;
	struct m0_conf_cache *cache = &phony->cc_cache;

	obj = m0_conf_cache_lookup(cache, fid);
	M0_UT_ASSERT(obj != NULL);

	m0_clink_add_lock(&obj->co_ha_chan, clink);
}

struct _ha_notify_ctx {
	struct m0_clink     clink;
	struct m0_semaphore sem;
	struct m0_fid       fid;
};

static void _notify_cb(struct m0_sm_group *grp, struct m0_sm_ast *ast)
{
	struct _ha_notify_ctx *x    = ast->sa_datum;
	struct m0_ha_note      n1[] = { { x->fid, M0_NC_FAILED } };
	struct m0_ha_nvec      nvec = { ARRAY_SIZE(n1), n1 };

	m0_ha_state_accept(&nvec, false);
}

static bool _clink_cb(struct m0_clink *link)
{
	struct _ha_notify_ctx *x =
		container_of(link, struct _ha_notify_ctx, clink);
	struct m0_conf_obj    *obj =
		container_of(link->cl_chan, struct m0_conf_obj, co_ha_chan);

	/* now make sure the signal came from the right object ... */
	M0_UT_ASSERT(m0_fid_eq(&x->fid, &obj->co_id));
	M0_UT_ASSERT(obj->co_ha_state == M0_NC_FAILED);
	/* ... and let the test move on */
	m0_semaphore_up(&x->sem);
	return false;
}

M0_UNUSED static void test_ha_notify(void)
{
	struct m0_rpc_machine    mach;
	struct m0_rpc_server_ctx rctx;
	int                      rc;
	struct m0_rconfc         rconfc;
	struct m0_fid            rm_fid = M0_FID_TINIT('s', 1, 2);
	struct m0_sm_ast         notify_ast = {0};
	struct _ha_notify_ctx    hnx;

	rc = rconfc_ut_motr_start(&mach, &rctx);
	M0_UT_ASSERT(rc == 0);
	rc = m0_rconfc_init(&rconfc, &profile, &m0_conf_ut_grp, &mach, NULL,
			    NULL);
	M0_UT_ASSERT(rc == 0);
	rc = m0_rconfc_start_sync(&rconfc);
	M0_UT_ASSERT(rc == 0);
	M0_UT_ASSERT(rconfc.rc_ver != 0);

	/* make sure rconfc is ready */
	M0_UT_ASSERT(rconfc.rc_sm.sm_state == M0_RCS_IDLE);
	/* prepare notification context */
	m0_semaphore_init(&hnx.sem, 0);
	m0_clink_init(&hnx.clink, _clink_cb);
	_subscribe_to_service(&rconfc, &rm_fid, &hnx.clink);
	hnx.fid = rm_fid;

	/* imitate HA note arrived from outside */
	notify_ast.sa_datum = &hnx;
	notify_ast.sa_cb = _notify_cb;
	m0_sm_ast_post(&m0_conf_ut_grp, &notify_ast);

	/* now wait for notification fired ... */
	m0_semaphore_down(&hnx.sem);
	m0_semaphore_fini(&hnx.sem);
	/* ... unsubscribe ... */
	m0_clink_del_lock(&hnx.clink);
	m0_clink_fini(&hnx.clink);
	/* ... and leave */
	m0_rconfc_lock(&rconfc);
	m0_sm_timedwait(&rconfc.rc_sm, M0_BITS(M0_RCS_FAILURE), M0_TIME_NEVER);
	m0_rconfc_unlock(&rconfc);
	m0_rconfc_stop_sync(&rconfc);
	m0_rconfc_fini(&rconfc);
	/*
	 * rconfc RM owner didn't return credits to creditor and now
	 * this owner is finalised. Drop this loan on creditor side.
	 */
	m0_fi_enable_once("owner_finalisation_check", "drop_loans");
	rconfc_ut_motr_stop(&mach, &rctx);
}

struct m0_fid drain_fs_fid = M0_FID0;

static void drain_expired_cb(struct m0_rconfc *rconfc)
{
	struct m0_conf_cache *cache = &rconfc->rc_confc.cc_cache;
	struct m0_conf_obj   *obj;

	M0_UT_ENTER();
	if (m0_fid_is_set(&drain_fs_fid)) {
		obj = m0_conf_cache_lookup(cache, &drain_fs_fid);
		M0_UT_ASSERT(obj != NULL);
		m0_confc_close(obj);
	}
	M0_UT_RETURN();
}

static bool fs_expired(struct m0_clink *clink)
{
	struct root_object *root_obj =
		container_of(clink, struct root_object, clink_x);
	struct m0_rconfc *rconfc =
		container_of(root_obj->confc, struct m0_rconfc, rc_confc);

	M0_UT_ENTER();
	drain_expired_cb(rconfc);
	M0_UT_RETURN();

	return true;
}

static void drain_ready_cb(struct m0_rconfc *rconfc)
{
	M0_UT_ENTER();
	if (m0_fid_is_set(&drain_fs_fid))
		m0_semaphore_up(&g_ready_sem);
	M0_UT_RETURN();
}

static bool fs_ready(struct m0_clink *clink)
{
	struct root_object *root_obj =
		container_of(clink, struct root_object, clink_r);
	struct m0_rconfc *rconfc =
		container_of(root_obj->confc, struct m0_rconfc, rc_confc);

	M0_UT_ENTER();
	drain_ready_cb(rconfc);
	M0_UT_RETURN();

	return true;
}

static void test_drain(void)
{
	struct m0_rpc_machine    mach;
	int                      rc;
	struct m0_rpc_server_ctx rctx;
	struct rlock_ctx        *rlx;
	struct m0_rconfc        *rconfc;
	struct root_object       root_obj;

	rc = rconfc_ut_motr_start(&mach, &rctx);
	M0_UT_ASSERT(rc == 0);
	m0_semaphore_init(&g_ready_sem, 0);

	rc = m0_net_domain_init(&client_net_dom, m0_net_xprt_default_get());
	M0_UT_ASSERT(rc == 0);
	rc = m0_rpc_client_start(&cctx);
	M0_UT_ASSERT(rc == 0);

	M0_UT_LOG("\n\n\t@reqh %p", &cctx.rcx_reqh);
	rconfc = &cctx.rcx_reqh.rh_rconfc;
	rc = m0_rconfc_init(rconfc, &profile, &m0_conf_ut_grp, &mach,
			    m0_confc_expired_cb, m0_confc_ready_cb);
	M0_UT_ASSERT(rc == 0);
	rc = m0_rconfc_start_sync(rconfc);
	M0_UT_ASSERT(rc == 0);

	rc = m0_confc_root_open(&rconfc->rc_confc, &root_obj.root);
	M0_UT_ASSERT(rc == 0);
	M0_UT_ASSERT(root_obj.root->rt_mdredundancy == 1);
	M0_UT_ASSERT(root_obj.root->rt_obj.co_nrefs != 0);
	drain_fs_fid = root_obj.root->rt_obj.co_id;
	/*
	 * Here we intentionally leave root object pinned simulating working
	 * rconfc environment. It is expected to be closed later during expired
	 * callback processing being found by fs_fid (see drain_expired_cb()).
	 */

	root_obj.confc = &rconfc->rc_confc;
	m0_clink_init(&root_obj.clink_x, fs_expired);
	m0_clink_init(&root_obj.clink_r, fs_ready);
	m0_clink_add_lock(&cctx.rcx_reqh.rh_conf_cache_exp, &root_obj.clink_x);
	m0_clink_add_lock(&cctx.rcx_reqh.rh_conf_cache_ready, &root_obj.clink_r);

	/* Update conf DB version and immitate read lock conflict */
	update_confd_version(&rctx, 2);
	rlx = rconfc->rc_rlock_ctx;
	m0_rconfc_ri_ops.rio_conflict(&rlx->rlc_req);

	/* Wait till version reelection is finished */
	m0_semaphore_down(&g_ready_sem);
	/* Here we are to disable waiting for ready as not needed anymore */
	drain_fs_fid = M0_FID0;

	m0_sm_group_lock(rconfc->rc_sm.sm_grp);
	m0_sm_timedwait(&rconfc->rc_sm, M0_BITS(M0_RCS_IDLE, M0_RCS_FAILURE),
			M0_TIME_NEVER);
	m0_sm_group_unlock(rconfc->rc_sm.sm_grp);
	M0_UT_ASSERT(rconfc->rc_sm.sm_state == M0_RCS_IDLE);

	rc = m0_confc_root_open(&rconfc->rc_confc, &root_obj.root);
	M0_UT_ASSERT(rc == 0);
	M0_UT_ASSERT(root_obj.root->rt_mdredundancy == 51212);
	m0_confc_close(&root_obj.root->rt_obj);

	m0_clink_del_lock(&root_obj.clink_x);
	m0_clink_del_lock(&root_obj.clink_r);
	m0_clink_fini(&root_obj.clink_x);
	m0_clink_fini(&root_obj.clink_r);
	m0_rconfc_stop_sync(rconfc);
	m0_rconfc_fini(rconfc);
	m0_rpc_client_stop(&cctx);
	m0_semaphore_fini(&g_ready_sem);
	rconfc_ut_motr_stop(&mach, &rctx);
}

static int rconfc_ut_init(void)
{

	M0_SET0(&g_expired_sem);
	M0_SET0(&g_ready_sem);
	M0_SET0(&g_fatal_sem);
	ut_reqh = NULL;
	M0_SET0(&client_net_dom);
	ha_clink_cb_orig = NULL;

	return m0_conf_ut_ast_thread_init();
}

static int rconfc_ut_fini(void)
{
	return m0_conf_ut_ast_thread_fini();
}

struct m0_ut_suite rconfc_ut = {
	.ts_name  = "rconfc-ut",
	.ts_init  = rconfc_ut_init,
	.ts_fini  = rconfc_ut_fini,
	.ts_tests = {
		{ "init-fini",        test_init_fini },
		{ "start-stop",       test_start_stop },
		{ "local-conf",       test_start_stop_local },
		{ "local-load-fail",  test_local_load_fail },
		{ "start-fail",       test_start_failures },
		{ "fail-abort",       test_fail_abort },
		{ "fail-retry-rm",    test_fail_retry_rm },
		{ "fail-retry-confd", test_fail_retry_confd },
		{ "no-rms",           test_no_rms },
		{ "dead-down",        test_dead_down },
		{ "dead-stop",        test_dead_stop },
		{ "reading",          test_reading },
		{ "impossible",       test_quorum_impossible },
		{ "quorum-retry",     test_quorum_retry },
		{ "gate-ops",         test_gops },
		{ "change-ver",       test_version_change },
		{ "cache-drop",       test_cache_drop },
		{ "ctx-block",        test_confc_ctx_block },
		{ "reconnect",        test_reconnect_success },
		/*
		 * Temporary disabled because now rconfc entrypoint request
		 * can't fail. Will be fixed somehow in MOTR-1774 patch.
		 */
		/* { "ha-notify",  test_ha_notify }, */
		{ "test-drain", test_drain },
		{ NULL, NULL }
	}
};

#undef M0_TRACE_SUBSYSTEM

/*
 *  Local variables:
 *  c-indentation-style: "K&R"
 *  c-basic-offset: 8
 *  tab-width: 8
 *  fill-column: 80
 *  scroll-step: 1
 *  End:
 */<|MERGE_RESOLUTION|>--- conflicted
+++ resolved
@@ -45,11 +45,7 @@
 static struct m0_semaphore   g_fatal_sem;
 static struct m0_reqh       *ut_reqh;
 static struct m0_net_domain  client_net_dom;
-<<<<<<< HEAD
-=======
-
-static struct m0_net_xprt   *xprt = &m0_net_lnet_xprt;
->>>>>>> d84327ad
+
 static struct m0_fid         profile = M0_FID_TINIT('p', 1, 0);
 static bool (*ha_clink_cb_orig)(struct m0_clink *clink);
 
