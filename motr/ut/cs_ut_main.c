--- conflicted
+++ resolved
@@ -292,21 +292,12 @@
 		(struct m0_net_xprt *)&m0_net_bulk_mem_xprt
 	};
 	struct m0_rpc_server_ctx sctx = {
-<<<<<<< HEAD
 		.rsx_xprts         = xprts,
 		.rsx_xprts_nr      = ARRAY_SIZE(xprts),
-=======
->>>>>>> be80622f
 		.rsx_argv          = cs_argv,
 		.rsx_argc          = cs_argc,
 		.rsx_log_file_name = SERVER_LOG_FILE_NAME
 	};
-<<<<<<< HEAD
-=======
-
-	sctx.rsx_xprts = m0_net_all_xprt_get();
-	sctx.rsx_xprts_nr = m0_net_xprt_nr();
->>>>>>> be80622f
 	
 	rc = m0_rpc_server_start(&sctx);
 	M0_UT_ASSERT(rc == 0);
@@ -337,11 +328,8 @@
 		(struct m0_net_xprt *)&m0_net_bulk_mem_xprt
 	};
 	struct m0_rpc_server_ctx sctx = {
-<<<<<<< HEAD
 		.rsx_xprts         = xprts,
 		.rsx_xprts_nr      = ARRAY_SIZE(xprts),
-=======
->>>>>>> be80622f
 		.rsx_argv          = cs_argv,
 		.rsx_argc          = cs_argc,
 		.rsx_log_file_name = SERVER_LOG_FILE_NAME
