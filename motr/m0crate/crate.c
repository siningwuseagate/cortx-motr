--- conflicted
+++ resolved
@@ -115,12 +115,9 @@
 static void cr_btree_insert(struct m0_key_val *kv);
 static void cr_btree_delete(struct m0_key_val *kv);
 static void cr_btree_lookup(struct m0_key_val *kv);
-<<<<<<< HEAD
 static void cr_btree_warmup(struct cr_workload_btree *cwb);
 static void cr_btree_key_make(int ksize, uint64_t key, int pattern,
 			      struct cr_btree_key *bk);
-=======
->>>>>>> 60793b1b
 extern void btree_dbg_print(struct m0_be_btree *tree);
 M0_INTERNAL int m0_time_init(void);
 
@@ -1260,7 +1257,6 @@
 			  bo_u.u_btree.t_rc);
 }
 
-<<<<<<< HEAD
 static void cr_btree_warmup(struct cr_workload_btree *cwb)
 {
 	char 			v[cwb->cwb_max_val_size];
@@ -1286,8 +1282,6 @@
 	}
 }
 
-=======
->>>>>>> 60793b1b
 static int btree_init(struct workload *w)
 {
 	m0_time_init();
@@ -1344,10 +1338,7 @@
 	M0_ALLOC_PTR(seg);
 	seg->bs_gen = m0_time_now();
 	tree = cr_btree_create();
-<<<<<<< HEAD
 	cr_btree_warmup(cwb);
-=======
->>>>>>> 60793b1b
 
 	workload_start(w, task);
 	workload_join(w, task);
@@ -1418,11 +1409,7 @@
 			 const struct workload_op *op)
 {
 	m0_time_t                 stime;
-<<<<<<< HEAD
-	m0_time_t                 etime;
-=======
 	m0_time_t                 exec_time;
->>>>>>> 60793b1b
 	struct m0_key_val         kv;
 	struct cr_workload_btree *cwb = w->u.cw_btree;
         enum btree_op_type        ot = op->u.wo_btree.ob_type;
@@ -1470,24 +1457,16 @@
 			break;
 	        }
 
-<<<<<<< HEAD
-	etime = m0_time_sub(m0_time_now(), stime);
-	pthread_mutex_lock(&w->cw_lock);
-=======
 	exec_time = m0_time_sub(m0_time_now(), stime);
->>>>>>> 60793b1b
+
 	cr_log(CLL_TRACE, "op:%s key=%.*s%"PRIu64" ksize=%d val=%s vsize=%d\n",
 	       cwb->cwb_bo[ot].opname, m0_bitstring_len_get(&cbk.pattern),
 	       (char *)m0_bitstring_buf_get(&cbk.pattern), cbk.bkey, ksize,
 	       v, vsize);
-<<<<<<< HEAD
-	cwb->cwb_bo[ot].nr_ops++;
-	cr_time_acc(&cwb->cwb_bo[ot].exec_time, etime);
-=======
+
 	pthread_mutex_lock(&w->cw_lock);
 	cwb->cwb_bo[ot].nr_ops++;
 	cr_time_acc(&cwb->cwb_bo[ot].exec_time, exec_time);
->>>>>>> 60793b1b
 	pthread_mutex_unlock(&w->cw_lock);
 	return;
 }
